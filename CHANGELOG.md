# Changelog

All notable changes to this project will be documented in this file.

The format is based on [Keep a Changelog](http://keepachangelog.com/en/1.0.0/) and this project adheres to [Semantic Versioning](http://semver.org/spec/v2.0.0.html).

NOTE: As semantic versioning states all 0.y.z releases can contain breaking changes in API (flags, grpc API, any backward compatibility)

We use *breaking :warning:* to mark changes that are not backward compatible (relates only to v0.y.z releases.)

## Unreleased

### Fixed
<<<<<<< HEAD
=======

- [#6874](https://github.com/thanos-io/thanos/pull/6874) Sidecar: fix labels returned by 'api/v1/series' in presence of conflicting external and inner labels.

### Added
- [#6944](https://github.com/thanos-io/thanos/pull/6944) Receive: Added a new flag for maximum retention bytes.
- [#6891](https://github.com/thanos-io/thanos/pull/6891) Objstore: Bump `objstore` which adds support for Azure Workload Identity.
- [#6453](https://github.com/thanos-io/thanos/pull/6453) Sidecar: Added `--reloader.method` to support configuration reloads via SIHUP signal.
- [#6925](https://github.com/thanos-io/thanos/pull/6925) Store Gateway: Support float native histogram.
- [#6954](https://github.com/thanos-io/thanos/pull/6954) Index Cache: Support tracing for fetch APIs.
- [#6943](https://github.com/thanos-io/thanos/pull/6943) Ruler: Added `keep_firing_for` field in alerting rule.
- [#6972](https://github.com/thanos-io/thanos/pull/6972) Store Gateway: Apply series limit when streaming series for series actually matched if lazy postings is enabled.

### Changed

### Removed

## [v0.33.0](https://github.com/thanos-io/thanos/tree/release-0.33) - in progress

### Fixed

- [#6817](https://github.com/thanos-io/thanos/pull/6817) Store Gateway: fix `matchersToPostingGroups` label values variable got shadowed bug.
>>>>>>> 96b8dbaa

### Added

### Changed

### Removed

## [v0.33.0](https://github.com/thanos-io/thanos/tree/release-0.33) - 18.12.2023

### Fixed

- [#6817](https://github.com/thanos-io/thanos/pull/6817) Store Gateway: fix `matchersToPostingGroups` label values variable got shadowed bug.

### Added
- [#6891](https://github.com/thanos-io/thanos/pull/6891) Objstore: Bump `objstore` which adds support for Azure Workload Identity.
- [#6605](https://github.com/thanos-io/thanos/pull/6605) Query Frontend: Support vertical sharding binary expression with metric name when no matching labels specified.
- [#6308](https://github.com/thanos-io/thanos/pull/6308) Ruler: Support configuration flag that allows customizing template for alert message.
- [#6760](https://github.com/thanos-io/thanos/pull/6760) Query Frontend: Added TLS support in `--query-frontend.downstream-tripper-config` and `--query-frontend.downstream-tripper-config-file`
- [#6749](https://github.com/thanos-io/thanos/pull/6749) Store Gateway: Added `thanos_store_index_cache_fetch_duration_seconds` histogram for tracking latency of fetching data from index cache.
- [#6690](https://github.com/thanos-io/thanos/pull/6690) Store: *breaking :warning:* Add tenant label to relevant exported metrics. Note that this change may cause some pre-existing dashboard queries to be incorrect due to the added label.
- [#6530](https://github.com/thanos-io/thanos/pull/6530) / [#6690](https://github.com/thanos-io/thanos/pull/6690) Query: Add command line arguments for configuring tenants and forward tenant information to Store Gateway.
- [#6765](https://github.com/thanos-io/thanos/pull/6765) Index Cache: Add `enabled_items` to index cache config to selectively cache configured items. Available item types are `Postings`, `Series` and `ExpandedPostings`.
- [#6773](https://github.com/thanos-io/thanos/pull/6773) Index Cache: Add `ttl` to control the ttl to store items in remote index caches like memcached and redis.
- [#6794](https://github.com/thanos-io/thanos/pull/6794) Query: *breaking :warning:* Add tenant label to relevant exported metrics. Note that this change may cause some pre-existing custom dashboard queries to be incorrect due to the added label.
- [#6847](https://github.com/thanos-io/thanos/pull/6847) Store: Add `thanos_bucket_store_indexheader_download_duration_seconds` and `thanos_bucket_store_indexheader_load_duration_seconds` metrics for tracking latency of downloading and initializing the index-header.

### Changed

- [#6698](https://github.com/thanos-io/thanos/pull/6608) Receive: Change write log level from warn to info.
- [#6753](https://github.com/thanos-io/thanos/pull/6753) mixin(Rule): *breaking :warning:* Fixed the mixin rules with duplicate names and updated the promtool version from v0.37.0 to v0.47.0
- [#6772](https://github.com/thanos-io/thanos/pull/6772) *: Bump prometheus to v0.47.2-0.20231006112807-a5a4eab679cc
- [#6794](https://github.com/thanos-io/thanos/pull/6794) Receive: the exported HTTP metrics now uses the specified default tenant for requests where no tenants are found.

### Removed

- [#6686](https://github.com/thanos-io/thanos/pull/6686) Remove deprecated `--log.request.decision` flag. We now use `--request.logging-config` to set logging decisions.

## [v0.32.5](https://github.com/thanos-io/thanos/tree/release-0.32) - 18.10.2023

### Fixed

- [#6615](https://github.com/thanos-io/thanos/pull/6615) [#6805](https://github.com/thanos-io/thanos/pull/6805): Build with Go 1.21 and bump golang.org/x/net to v0.17 for addressing [CVE](https://groups.google.com/g/golang-announce/c/iNNxDTCjZvo)
- [#6802](https://github.com/thanos-io/thanos/pull/6802) Receive: head series limiter should not run if no head series limit is set.
- [#6816](https://github.com/thanos-io/thanos/pull/6816) Store: fix prometheus store label values matches for external labels

### Added

### Changed

### Removed

## [v0.32.4](https://github.com/thanos-io/thanos/tree/release-0.32) - 02.10.2023

### Fixed

- [#6746](https://github.com/thanos-io/thanos/pull/6746) Objstore: Upgrade with fixes [objstore#77](https://github.com/thanos-io/objstore/pull/77) and [objstore#78](https://github.com/thanos-io/objstore/pull/78).

### Added

### Changed

### Removed

## [v0.32.3](https://github.com/thanos-io/thanos/tree/release-0.32) - 20.09.2023

### Fixed

- [#6692](https://github.com/thanos-io/thanos/pull/6692) Store: Fix matching bug when using empty alternative in regex matcher, for example (a||b).
- [#6679](https://github.com/thanos-io/thanos/pull/6697) Store: Fix block deduplication
- [#6706](https://github.com/thanos-io/thanos/pull/6706) Store: Series responses should always be sorted

### Added

### Changed

- [#6664](https://github.com/thanos-io/thanos/pull/6664) *: Update Prometheus to 2.46.1.
- [#6722](https://github.com/thanos-io/thanos/pull/6722) *: Optimize iterations on GCS buckets by requesting only object names.
- [#6544](https://github.com/thanos-io/thanos/pull/6500) Objstore: Update objstore to latest version which adds a new metric regarding uploaded TSDB bytes

### Removed

## [v0.32.2](https://github.com/thanos-io/thanos/tree/release-0.32) - 31.08.2023

### Fixed

- [#6675](https://github.com/thanos-io/thanos/pull/6675) Store: Fix race when iterating blocks
- [#6679](https://github.com/thanos-io/thanos/pull/6679) Store: Record stats even on ExpandPostings error
- [#6681](https://github.com/thanos-io/thanos/pull/6681) Store: Fix forgotten field in store stats merge
- [#6684](https://github.com/thanos-io/thanos/pull/6684) Store: Fix postings reader short reads to address nil postings bug

### Added

### Changed

### Removed

## [v0.32.1](https://github.com/thanos-io/thanos/tree/release-0.32) - 28.08.2023

### Fixed

- [#6650](https://github.com/thanos-io/thanos/pull/6650) Store: Fix error handling in decodePostings
- [#6654](https://github.com/thanos-io/thanos/pull/6654) Store: Fix ignored error in postings
- [#6655](https://github.com/thanos-io/thanos/pull/6655) Store: Fix bufio pool handling
- [#6669](https://github.com/thanos-io/thanos/pull/6669) Store: Fix mutable stringset memory usage

### Added

### Changed

- [#6664](https://github.com/thanos-io/thanos/pull/6664) *: Update Prometheus to 2.46.1.

### Removed

## [v0.32.0](https://github.com/thanos-io/thanos/tree/release-0.32) - 23.08.2023

### Added

- [#6437](https://github.com/thanos-io/thanos/pull/6437) Receive: make tenant stats limit configurable
- [#6369](https://github.com/thanos-io/thanos/pull/6369) Receive: add az-aware replication support for Ketama algorithm
- [#6185](https://github.com/thanos-io/thanos/pull/6185) Tracing: tracing in OTLP support configuring service_name.
- [#6192](https://github.com/thanos-io/thanos/pull/6192) Store: add flag `bucket-web-label` to select the label to use as timeline title in web UI
- [#6195](https://github.com/thanos-io/thanos/pull/6195) Receive: add flag `tsdb.too-far-in-future.time-window` to prevent clock skewed samples to pollute TSDB head and block all valid incoming samples.
- [#6273](https://github.com/thanos-io/thanos/pull/6273) Mixin: Allow specifying an instance name filter in dashboards
- [#6163](https://github.com/thanos-io/thanos/pull/6163) Receiver: Add hidden flag `--receive-forward-max-backoff` to configure the max backoff for forwarding requests.
- [#5777](https://github.com/thanos-io/thanos/pull/5777) Receive: Allow specifying tenant-specific external labels in Router Ingestor.
- [#6352](https://github.com/thanos-io/thanos/pull/6352) Store: Expose store gateway query stats in series response hints.
- [#6420](https://github.com/thanos-io/thanos/pull/6420) Index Cache: Cache expanded postings.
- [#6441](https://github.com/thanos-io/thanos/pull/6441) Compact: Compactor will set `index_stats` in `meta.json` file with max series and chunk size information.
- [#6466](https://github.com/thanos-io/thanos/pull/6466) Mixin (Receive): add limits alerting for configuration reload and meta-monitoring.
- [#6467](https://github.com/thanos-io/thanos/pull/6467) Mixin (Receive): add alert for tenant reaching head series limit.
- [#6528](https://github.com/thanos-io/thanos/pull/6528) Index Cache: Add histogram metric `thanos_store_index_cache_stored_data_size_bytes` for item size.
- [#6560](https://github.com/thanos-io/thanos/pull/6560) Thanos ruler: add flag to optionally disable adding Thanos params when querying metrics
- [#6574](https://github.com/thanos-io/thanos/pull/6574) Tools: Add min and max compactions range flags to `bucket replicate` command.
- [#6593](https://github.com/thanos-io/thanos/pull/6574) Store: Add `thanos_bucket_store_chunk_refetches_total` metric to track number of chunk refetches.
- [#6264](https://github.com/thanos-io/thanos/pull/6264) Query: Add Thanos logo in navbar
- [#6234](https://github.com/thanos-io/thanos/pull/6234) Query: Add ability to switch between `thanos` and `prometheus` engines dynamically via UI and API.
- [#6346](https://github.com/thanos-io/thanos/pull/6346) Query: Add ability to generate SQL-like query explanations when `thanos` engine is used.
- [#6646](https://github.com/thanos-io/thanos/pull/6646) Compact and Bucket: Add `--disable-admin-operations` flag in Compactor UI and Bucket UI

### Fixed
- [#6503](https://github.com/thanos-io/thanos/pull/6503) *: Change the engine behind `ContentPathReloader` to be completely independent of any filesystem concept. This effectively fixes this configuration reload when used with Kubernetes ConfigMaps, Secrets, or other volume mounts.
- [#6456](https://github.com/thanos-io/thanos/pull/6456) Store: fix crash when computing set matches from regex pattern
- [#6427](https://github.com/thanos-io/thanos/pull/6427) Receive: increased log level for failed uploads to `error`
- [#6172](https://github.com/thanos-io/thanos/pull/6172) query-frontend: return JSON formatted errors for invalid PromQL expression in the split by interval middleware.
- [#6171](https://github.com/thanos-io/thanos/pull/6171) Store: fix error handling on limits.
- [#6183](https://github.com/thanos-io/thanos/pull/6183) Receiver: fix off by one in multitsdb flush that will result in empty blocks if the head only contains one sample
- [#6197](https://github.com/thanos-io/thanos/pull/6197) Exemplar OTel: Fix exemplar for otel to use traceId instead of spanId and sample only if trace is sampled
- [#6207](https://github.com/thanos-io/thanos/pull/6207) Receive: Remove the shipper once a tenant has been pruned.
- [#6216](https://github.com/thanos-io/thanos/pull/6216) Receiver: removed hard-coded value of EnableExemplarStorage flag and set it according to max-exemplar value.
- [#6222](https://github.com/thanos-io/thanos/pull/6222) mixin(Receive): Fix tenant series received dashboard widget.
- [#6218](https://github.com/thanos-io/thanos/pull/6218) mixin(Store): handle ResourceExhausted as a non-server error. As a consequence, this error won't contribute to Store's grpc errors alerts.
- [#6271](https://github.com/thanos-io/thanos/pull/6271) Receive: Fix segfault in `LabelValues` during head compaction.
- [#6306](https://github.com/thanos-io/thanos/pull/6306) Tracing: tracing in OTLP utilize the OTEL_TRACES_SAMPLER env variable
- [#6330](https://github.com/thanos-io/thanos/pull/6330) Store: Fix inconsistent error for series limits.
- [#6342](https://github.com/thanos-io/thanos/pull/6342) Cache/Redis: Upgrade `rueidis` to v1.0.2 to to improve error handling while shrinking a redis cluster.
- [#6325](https://github.com/thanos-io/thanos/pull/6325) Store: return gRPC resource exhausted error for byte limiter.
- [#6399](https://github.com/thanos-io/thanos/pull/6399) *: Fix double-counting bug in http_request_duration metric
- [#6428](https://github.com/thanos-io/thanos/pull/6428) Report gRPC connnection errors in the logs.
- [#6519](https://github.com/thanos-io/thanos/pull/6519) Reloader: Use timeout for initial apply.
- [#6509](https://github.com/thanos-io/thanos/pull/6509) Store Gateway: Remove `memWriter` from `fileWriter` to reduce memory usage when sync index headers.
- [#6556](https://github.com/thanos-io/thanos/pull/6556) Thanos compact: respect block-files-concurrency setting when downsampling
- [#6592](https://github.com/thanos-io/thanos/pull/6592) Query Frontend: fix bugs in vertical sharding `without` and `union` function to allow more queries to be shardable.
- [#6317](https://github.com/thanos-io/thanos/pull/6317) *: Fix internal label deduplication bug, by resorting store response set.
- [#6189](https://github.com/thanos-io/thanos/pull/6189) Rule: Fix panic when calling API `/api/v1/rules?type=alert`.
- [#6598](https://github.com/thanos-io/thanos/pull/6598) compact: fix data corruption with "invalid size" error during downsample

### Changed
- [#6049](https://github.com/thanos-io/thanos/pull/6049) Compact: *breaking :warning:* Replace group with resolution in compact metrics to avoid cardinality explosion on compact metrics for large numbers of groups.
- [#6168](https://github.com/thanos-io/thanos/pull/6168) Receiver: Make ketama hashring fail early when configured with number of nodes lower than the replication factor.
- [#6201](https://github.com/thanos-io/thanos/pull/6201) Query-Frontend: Disable absent and absent_over_time for vertical sharding.
- [#6212](https://github.com/thanos-io/thanos/pull/6212) Query-Frontend: Disable scalar for vertical sharding.
- [#6107](https://github.com/thanos-io/thanos/pull/6107) *breaking :warning:* Change default user id in container image from 0(root) to 1001
- [#6228](https://github.com/thanos-io/thanos/pull/6228) Conditionally generate debug messages in ProxyStore to avoid memory bloat.
- [#6231](https://github.com/thanos-io/thanos/pull/6231) mixins: Add code/grpc-code dimension to error widgets.
- [#6244](https://github.com/thanos-io/thanos/pull/6244) mixin(Rule): Add rule evaluation failures to the Rule dashboard.
- [#6303](https://github.com/thanos-io/thanos/pull/6303) Store: added and start using streamed snappy encoding for postings list instead of block based one. This leads to constant memory usage during decompression. This approximately halves memory usage when decompressing a postings list in index cache.
- [#6071](https://github.com/thanos-io/thanos/pull/6071) Query Frontend: *breaking :warning:* Add experimental native histogram support for which we updated and aligned with the [Prometheus common](https://github.com/prometheus/common) model, which is used for caching so a cache reset required.
- [#6163](https://github.com/thanos-io/thanos/pull/6163) Receiver: changed default max backoff from 30s to 5s for forwarding requests. Can be configured with `--receive-forward-max-backoff`.
- [#6327](https://github.com/thanos-io/thanos/pull/6327) *: *breaking :warning:* Use histograms instead of summaries for instrumented handlers.
- [#6322](https://github.com/thanos-io/thanos/pull/6322) Logging: Avoid expensive log.Valuer evaluation for disallowed levels.
- [#6358](https://github.com/thanos-io/thanos/pull/6358) Query: Add +Inf bucket to query duration metrics
- [#6363](https://github.com/thanos-io/thanos/pull/6363) Store: Check context error when expanding postings.
- [#6405](https://github.com/thanos-io/thanos/pull/6405) Index Cache: Change postings cache key to include the encoding format used so that older Thanos versions would not try to decode it during the deployment of a new version.
- [#6479](https://github.com/thanos-io/thanos/pull/6479) Store: *breaking :warning:* Rename `thanos_bucket_store_cached_series_fetch_duration_seconds` to `thanos_bucket_store_series_fetch_duration_seconds` and `thanos_bucket_store_cached_postings_fetch_duration_seconds` to `thanos_bucket_store_postings_fetch_duration_seconds`.
- [#6474](https://github.com/thanos-io/thanos/pull/6474) Store/Compact: Reduce a large amount of `Exists` API calls against object storage when synchronizing meta files in favour of a recursive `Iter` call.
- [#6548](https://github.com/thanos-io/thanos/pull/6548) Objstore: Bump minio-go to v7.0.61.
- [#6187](https://github.com/thanos-io/thanos/pull/6187) *: Unify gRPC flags for all servers.
- [#6267](https://github.com/thanos-io/thanos/pull/6267) Query: Support unicode external label truncation.
- [#6371](https://github.com/thanos-io/thanos/pull/6371) Query: Only keep name in UI `store_matches` param.
- [#6609](https://github.com/thanos-io/thanos/pull/6609) *: Bump `go4.org/intern` to fix Go 1.21 builds.

### Removed
- [#6496](https://github.com/thanos-io/thanos/pull/6496) *: Remove unnecessary configuration reload from `ContentPathReloader` and improve its tests.
- [#6432](https://github.com/thanos-io/thanos/pull/6432) Receive: Remove duplicated `gopkg.in/fsnotify.v1` dependency.
- [#6332](https://github.com/thanos-io/thanos/pull/6332) *: Remove unmaintained `gzip` dependency.

## [v0.31.0](https://github.com/thanos-io/thanos/tree/release-0.31) - 22.03.2023

### Added

- [#5990](https://github.com/thanos-io/thanos/pull/5990) Cache/Redis: add support for Redis Sentinel via new option `master_name`.
- [#6008](https://github.com/thanos-io/thanos/pull/6008) *: Add counter metric `gate_queries_total` to gate.
- [#5926](https://github.com/thanos-io/thanos/pull/5926) Receiver: Add experimental string interning in writer. Can be enabled with a hidden flag `--writer.intern`.
- [#5773](https://github.com/thanos-io/thanos/pull/5773) Store: Support disabling cache index header file by setting `--no-cache-index-header`. When toggled, Stores can run without needing persistent disks.
- [#5653](https://github.com/thanos-io/thanos/pull/5653) Receive: Allow setting hashing algorithm per tenant in hashrings config.
- [#6074](https://github.com/thanos-io/thanos/pull/6074) *: Add histogram metrics `thanos_store_server_series_requested` and `thanos_store_server_chunks_requested` to all Stores.
- [#6074](https://github.com/thanos-io/thanos/pull/6074) *: Allow configuring series and sample limits per `Series` request for all Stores.
- [#6104](https://github.com/thanos-io/thanos/pull/6104) Objstore: Support S3 session token.
- [#5548](https://github.com/thanos-io/thanos/pull/5548) Query: Add experimental support for load balancing across multiple Store endpoints.
- [#6148](https://github.com/thanos-io/thanos/pull/6148) Query-frontend: Add `traceID` to slow query detected log line.
- [#6153](https://github.com/thanos-io/thanos/pull/6153) Query-frontend: Add `remote_user` (from http basic auth) and `remote_addr` to slow query detected log line.
- [#6406](https://github.com/thanos-io/thanos/pull/6406) Receive: Allow tenants to be configured with unlimited active series by setting head_series_limit to 0.

### Fixed

- [#5995](https://github.com/thanos-io/thanos/pull/5995) Sidecar: Loads TLS certificate during startup.
- [#6044](https://github.com/thanos-io/thanos/pull/6044) Receive: Mark out-of-window errors as conflict when out-of-window samples ingestion is used.
- [#6050](https://github.com/thanos-io/thanos/pull/6050) Store: Re-try bucket store initial sync upon failure.
- [#6067](https://github.com/thanos-io/thanos/pull/6067) Receive: Fix panic when querying uninitialized TSDBs.
- [#6082](https://github.com/thanos-io/thanos/pull/6082) Query: Don't error when no stores are matched.
- [#6098](https://github.com/thanos-io/thanos/pull/6098) Cache/Redis: Upgrade `rueidis` to v0.0.93 to fix potential panic when the client-side caching is disabled.
- [#6103](https://github.com/thanos-io/thanos/pull/6103) Mixins(Rule): Fix expression for long rule evaluations.
- [#6121](https://github.com/thanos-io/thanos/pull/6121) Receive: Deduplicate meta-monitoring queries for [Active Series Limiting](https://thanos.io/tip/components/receive.md/#active-series-limiting-experimental).
- [#6137](https://github.com/thanos-io/thanos/pull/6137) Downsample: Repair of non-empty XOR chunks during 1h downsampling.
- [#6125](https://github.com/thanos-io/thanos/pull/6125) Query Frontend: Fix vertical shardable instant queries do not produce sorted results for `sort`, `sort_desc`, `topk` and `bottomk` functions.
- [#6203](https://github.com/thanos-io/thanos/pull/6203) Receive: Fix panic in head compaction under high query load.

### Changed

- [#6010](https://github.com/thanos-io/thanos/pull/6010) *: Upgrade Prometheus to v0.42.0.
- [#5999](https://github.com/thanos-io/thanos/pull/5999) *: Upgrade Alertmanager dependency to v0.25.0.
- [#6520](https://github.com/thanos-io/thanos/pull/6520): Switch query-frontend to use [Rueidis](https://github.com/redis/rueidis) client. Deleted `idle_timeout`, `max_conn_age`, `pool_size`, `min_idle_conns` fields as they are not used anymore.
- [#5887](https://github.com/thanos-io/thanos/pull/5887) Tracing: Make sure rate limiting sampler is the default, as was the case in version pre-0.29.0.
- [#5997](https://github.com/thanos-io/thanos/pull/5997) Rule: switch to miekgdns DNS resolver as the default one.
- [#6126](https://github.com/thanos-io/thanos/pull/6126) Build with Go 1.20
- [#6035](https://github.com/thanos-io/thanos/pull/6035) Tools (replicate): Support all types of matchers to match blocks for replication. Change matcher parameter from string slice to a single string.
- [#6131](https://github.com/thanos-io/thanos/pull/6131) Store: *breaking :warning:* Use Histograms instead of Summaries for bucket metrics.

## [v0.30.2](https://github.com/thanos-io/thanos/tree/release-0.30) - 28.01.2023

### Fixed

- [#6066](https://github.com/thanos-io/thanos/pull/6066) Tracing: fixed panic because of nil sampler
- [#6086](https://github.com/thanos-io/thanos/pull/6086) Store Gateway: Fix store-gateway deadlock due to not close BlockSeriesClient

## [v0.30.1](https://github.com/thanos-io/thanos/tree/release-0.30) - 4.01.2023

### Fixed

- [#6009](https://github.com/thanos-io/thanos/pull/6009) Query Frontend/Store: fix duplicate metrics registration in Redis client

## [v0.30.0](https://github.com/thanos-io/thanos/tree/release-0.30) - 2.01.2023

NOTE: Querier's `query.promql-engine` flag enabling new PromQL engine is now unhidden. We encourage users to use new experimental PromQL engine for efficiency reasons.

### Fixed

- [#5716](https://github.com/thanos-io/thanos/pull/5716) DNS: Fix miekgdns resolver LookupSRV to work with CNAME records.
- [#5844](https://github.com/thanos-io/thanos/pull/5844) Query Frontend: Fixes @ modifier time range when splitting queries by interval.
- [#5854](https://github.com/thanos-io/thanos/pull/5854) Query Frontend: `lookback_delta` param is now handled in query frontend.
- [#5860](https://github.com/thanos-io/thanos/pull/5860) Query: Fixed bug of not showing query warnings in Thanos UI.
- [#5856](https://github.com/thanos-io/thanos/pull/5856) Store: Fixed handling of debug logging flag.
- [#5230](https://github.com/thanos-io/thanos/pull/5230) Rule: Stateless ruler support restoring `for` state from query API servers. The query API servers should be able to access the remote write storage.
- [#5880](https://github.com/thanos-io/thanos/pull/5880) Query Frontend: Fixes some edge cases of query sharding analysis.
- [#5893](https://github.com/thanos-io/thanos/pull/5893) Cache: Fixed redis client not respecting `SetMultiBatchSize` config value.
- [#5966](https://github.com/thanos-io/thanos/pull/5966) Query: Fixed mint and maxt when selecting series for the `api/v1/series` HTTP endpoint.
- [#5948](https://github.com/thanos-io/thanos/pull/5948) Store: `chunks_fetched_duration` wrong calculation.
- [#5910](https://github.com/thanos-io/thanos/pull/5910) Receive: Fixed ketama quorum bug that was could cause success response for failed replication. This also optimize heavily receiver CPU use.

### Added

- [#5814](https://github.com/thanos-io/thanos/pull/5814) Store: Added metric `thanos_bucket_store_postings_size_bytes` that shows the distribution of how many postings (in bytes) were needed for each Series() call in Thanos Store. Useful for determining limits.
- [#5703](https://github.com/thanos-io/thanos/pull/5703) StoreAPI: Added `hash` field to series' chunks. Store gateway and receive implements that field and proxy leverage that for quicker deduplication.
- [#5801](https://github.com/thanos-io/thanos/pull/5801) Store: Added a new flag `--store.grpc.downloaded-bytes-limit` that limits the number of bytes downloaded in each Series/LabelNames/LabelValues call. Use `thanos_bucket_store_postings_size_bytes` for determining the limits.
- [#5836](https://github.com/thanos-io/thanos/pull/5836) Receive: Added hidden flag `tsdb.memory-snapshot-on-shutdown` to enable experimental TSDB feature to snapshot on shutdown. This is intended to speed up receiver restart.
- [#5839](https://github.com/thanos-io/thanos/pull/5839) Receive: Added parameter `--tsdb.out-of-order.time-window` to set time window for experimental out-of-order samples ingestion. Disabled by default (set to 0s). Please note if you enable this option and you use compactor, make sure you set the `--enable-vertical-compaction` flag, otherwise you might risk compactor halt.
- [#5889](https://github.com/thanos-io/thanos/pull/5889) Query Frontend: Added support for vertical sharding `label_replace` and `label_join` functions.
- [#5865](https://github.com/thanos-io/thanos/pull/5865) Compact: Retry on sync metas error.
- [#5819](https://github.com/thanos-io/thanos/pull/5819) Store: Added a few objectives for Store's data summaries (touched/fetched amount and sizes). They are: 50, 95, and 99 quantiles.
- [#5837](https://github.com/thanos-io/thanos/pull/5837) Store: Added streaming retrival of series from object storage.
- [#5940](https://github.com/thanos-io/thanos/pull/5940) Objstore: Support for authenticating to Swift using application credentials.
- [#5945](https://github.com/thanos-io/thanos/pull/5945) Tools: Added new `no-downsample` marker to skip blocks when downsampling via `thanos tools bucket mark --marker=no-downsample-mark.json`. This will skip downsampling for blocks with the new marker.
- [#5977](https://github.com/thanos-io/thanos/pull/5977) Tools: Added remove flag on bucket mark command to remove deletion, no-downsample or no-compact markers on the block

### Changed

- [#5785](https://github.com/thanos-io/thanos/pull/5785) Query: `thanos_store_nodes_grpc_connections` now trimms `external_labels` label name longer than 1000 character. It also allows customizations in what labels to preserve using `query.conn-metric.label` flag.
- [#5542](https://github.com/thanos-io/thanos/pull/5542) Mixin: Added query concurrency panel to Querier dashboard.
- [#5846](https://github.com/thanos-io/thanos/pull/5846) Query Frontend: vertical query sharding supports subqueries.
- [#5593](https://github.com/thanos-io/thanos/pull/5593) Cache: switch Redis client to [Rueidis](https://github.com/rueian/rueidis). Rueidis is [faster](https://github.com/rueian/rueidis#benchmark-comparison-with-go-redis-v9) and provides [client-side caching](https://redis.io/docs/manual/client-side-caching/). It is highly recommended to use it so that repeated requests for the same key would not be needed.
- [#5896](https://github.com/thanos-io/thanos/pull/5896) *: Upgrade Prometheus to v0.40.7 without implementing native histogram support. *Querying native histograms will fail with `Error executing query: invalid chunk encoding "<unknown>"` and native histograms in write requests are ignored.*
- [#5909](https://github.com/thanos-io/thanos/pull/5909) Receive: Compact tenant head after no appends have happened for 1.5 `tsdb.max-block-size`.
- [#5838](https://github.com/thanos-io/thanos/pull/5838) Mixin: Added data touched type to Store dashboard.
- [#5922](https://github.com/thanos-io/thanos/pull/5922) Compact: Retry on clean, partial marked errors when possible.

### Removed

- [#5824](https://github.com/thanos-io/thanos/pull/5824) Mixin: Remove noisy `ThanosReceiveTrafficBelowThreshold` alert.

## [v0.29.0](https://github.com/thanos-io/thanos/tree/release-0.29) - 2022.11.03

### Fixed

- [#5642](https://github.com/thanos-io/thanos/pull/5642) Receive: Log labels correctly in writer debug messages.
- [#5655](https://github.com/thanos-io/thanos/pull/5655) Receive: Fix recreating already pruned tenants.
- [#5702](https://github.com/thanos-io/thanos/pull/5702) Store: Upgrade minio-go/v7 to fix panic caused by leaked goroutines.
- [#5736](https://github.com/thanos-io/thanos/pull/5736) Compact: Fix crash in GatherNoCompactionMarkFilter.NoCompactMarkedBlocks.
- [#5763](https://github.com/thanos-io/thanos/pull/5763) Compact: Enable metadata cache.
- [#5759](https://github.com/thanos-io/thanos/pull/5759) Compact: Fix missing duration log key.
- [#5799](https://github.com/thanos-io/thanos/pull/5799) Query Frontend: Fixed sharding behaviour for vector matches. Now queries with sharding should work properly where the query looks like: `foo and without (lbl) bar`.

### Added

- [#5565](https://github.com/thanos-io/thanos/pull/5565) Receive: Allow remote write request limits to be defined per file and tenant (experimental).
* [#5654](https://github.com/thanos-io/thanos/pull/5654) Query: add `--grpc-compression` flag that controls the compression used in gRPC client. With the flag it is now possible to compress the traffic between Query and StoreAPI nodes - you get lower network usage in exchange for a bit higher CPU/RAM usage.
- [#5650](https://github.com/thanos-io/thanos/pull/5650) Query Frontend: Add sharded queries metrics. `thanos_frontend_sharding_middleware_queries_total` shows how many queries were sharded or not sharded.
- [#5658](https://github.com/thanos-io/thanos/pull/5658) Query Frontend: Introduce new optional parameters (`query-range.min-split-interval`, `query-range.max-split-interval`, `query-range.horizontal-shards`) to implement more dynamic horizontal query splitting.
- [#5721](https://github.com/thanos-io/thanos/pull/5721) Store: Add metric `thanos_bucket_store_empty_postings_total` for number of empty postings when fetching series.
- [#5723](https://github.com/thanos-io/thanos/pull/5723) Compactor: Support disable block viewer UI.
- [#5674](https://github.com/thanos-io/thanos/pull/5674) Query Frontend/Store: Add support connecting to redis using TLS.
- [#5734](https://github.com/thanos-io/thanos/pull/5734) Store: Support disable block viewer UI.
- [#5411](https://github.com/thanos-io/thanos/pull/5411) Tracing: Add OpenTelemetry Protocol exporter.
- [#5779](https://github.com/thanos-io/thanos/pull/5779) Objstore: Support specifying S3 storage class.
- [#5741](https://github.com/thanos-io/thanos/pull/5741) Query: add metrics on how much data is being selected by downstream Store APIs.
- [#5673](https://github.com/thanos-io/thanos/pull/5673) Receive: Reload tenant limit configuration on file change.
- [#5749](https://github.com/thanos-io/thanos/pull/5749) Query Frontend: Added small LRU cache to cache query analysis results.
- [#6544](https://github.com/thanos-io/thanos/pull/6500) Objstore: Update objstore to latest version which adds a new metric regarding uploaded TSDB bytes

### Changed

- [#5738](https://github.com/thanos-io/thanos/pull/5738) Global: replace `crypto/sha256` with `minio/sha256-simd` to make hash calculation faster in metadata and reloader packages.
- [#5648](https://github.com/thanos-io/thanos/pull/5648) Query Frontend: cache vertical shards in query-frontend.
- [#5753](https://github.com/thanos-io/thanos/pull/5753) Build with Go 1.19.
- [#5255](https://github.com/thanos-io/thanos/pull/5296) Query: Use k-way merging for the proxying logic. The proxying sub-system now uses much less resources (~25-80% less CPU usage, ~30-50% less RAM usage according to our benchmarks). Reduces query duration by a few percent on queries with lots of series.
- [#5690](https://github.com/thanos-io/thanos/pull/5690) Compact: update `--debug.accept-malformed-index` flag to apply to downsampling. Previously the flag only applied to compaction, and fatal errors would still occur when downsampling was attempted.
- [#5707](https://github.com/thanos-io/thanos/pull/5707) Objstore: Update objstore to latest version which includes a refactored Azure Storage Account implementation with a new SDK.
- [#5641](https://github.com/thanos-io/thanos/pull/5641) Store: Remove hardcoded labels in shard matcher.
- [#5641](https://github.com/thanos-io/thanos/pull/5641) Query: Inject unshardable le label in query analyzer.
- [#5685](https://github.com/thanos-io/thanos/pull/5685) Receive: Make active/head series limiting configuration per tenant by adding it to new limiting config.
- [#5411](https://github.com/thanos-io/thanos/pull/5411) Tracing: Change Jaeger exporter from OpenTracing to OpenTelemetry. *Options `RPC Metrics`, `Gen128Bit` and `Disabled` are now deprecated and won't have any effect when set :warning:.*
- [#5767](https://github.com/thanos-io/thanos/pull/5767) *: Upgrade Prometheus to v2.39.0.
- [#5771](https://github.com/thanos-io/thanos/pull/5771) *: Upgrade Prometheus to v2.39.1.

### Removed

## [v0.28.1](https://github.com/thanos-io/thanos/tree/release-0.28) - 2022.10.06

### Fixed

- [#5702](https://github.com/thanos-io/thanos/pull/5702) Store: Upgrade minio-go/v7 to fix panic caused by leaked goroutines.

## [v0.28.0](https://github.com/thanos-io/thanos/tree/release-0.28) - 2022.08.26

### Fixed
- [#5502](https://github.com/thanos-io/thanos/pull/5502) Receive: Handle exemplar storage errors as conflict error.
- [#5534](https://github.com/thanos-io/thanos/pull/5534) Query: Set struct return by query API alerts same as prometheus API.
- [#5554](https://github.com/thanos-io/thanos/pull/5554) Query/Receiver: Fix querying exemplars from multi-tenant receivers.
- [#5583](https://github.com/thanos-io/thanos/pull/5583) Query: Fix data race between Respond() and query/queryRange functions. Fixes [#5410](https://github.com/thanos-io/thanos/pull/5410).

### Added

- [#5573](https://github.com/thanos-io/thanos/pull/5573) Sidecar: Added `--prometheus.get_config_interval` and `--prometheus.get_config_timeout` allowing to configure parameters for getting Prometheus config.
- [#5440](https://github.com/thanos-io/thanos/pull/5440) HTTP metrics: export number of in-flight HTTP requests.
- [#5424](https://github.com/thanos-io/thanos/pull/5424) Receive: Export metrics regarding size of remote write requests.
- [#5420](https://github.com/thanos-io/thanos/pull/5420) Receive: Automatically remove stale tenants.
- [#5472](https://github.com/thanos-io/thanos/pull/5472) Receive: Add new tenant metrics to example dashboard.
- [#5475](https://github.com/thanos-io/thanos/pull/5475) Compact/Store: Added `--block-files-concurrency` allowing to configure number of go routines for downloading and uploading block files during compaction.
- [#5470](https://github.com/thanos-io/thanos/pull/5470) Receive: Expose TSDB stats as metrics for all tenants.
- [#5493](https://github.com/thanos-io/thanos/pull/5493) Compact: Added `--compact.blocks-fetch-concurrency` allowing to configure number of goroutines for downloading blocks during compactions.
- [#5480](https://github.com/thanos-io/thanos/pull/5480) Query: Expose endpoint info timeout as a hidden flag `--endpoint.info-timeout`.
- [#5527](https://github.com/thanos-io/thanos/pull/5527) Receive: Add per request limits for remote write. Added four new hidden flags `--receive.write-request-limits.max-size-bytes`, `--receive.write-request-limits.max-series`, `--receive.write-request-limits.max-samples` and `--receive.write-request-limits.max-concurrency` for limiting requests max body size, max amount of series, max amount of samples and max amount of concurrent requests.
- [#5520](https://github.com/thanos-io/thanos/pull/5520) Receive: Meta-monitoring based active series limiting (experimental). This mode is only available if Receiver is in Router or RouterIngestor mode, and config is provided. Added four new hidden flags `receive.tenant-limits.max-head-series` for the max active series for the tenant, `receive.tenant-limits.meta-monitoring-url` for the Meta-monitoring URL, `receive.tenant-limits.meta-monitoring-query` for specifying the PromQL query to execute and `receive.tenant-limits.meta-monitoring-client` for specifying HTTP client configs.
- [#5555](https://github.com/thanos-io/thanos/pull/5555) Query: Added `--query.active-query-path` flag, allowing the user to configure the directory to create an active query tracking file, `queries.active`, for different resolution.
- [#5566](https://github.com/thanos-io/thanos/pull/5566) Receive: Added experimental support to enable chunk write queue via `--tsdb.write-queue-size` flag.
- [#5575](https://github.com/thanos-io/thanos/pull/5575) Receive: Add support for gRPC compression with snappy.
- [#5508](https://github.com/thanos-io/thanos/pull/5508) Receive: Validate labels in write requests.
- [#5439](https://github.com/thanos-io/thanos/pull/5439) Mixin: Add Alert ThanosQueryOverload to Mixin.
- [#5342](https://github.com/thanos-io/thanos/pull/5342) Query/Query Frontend: Implement vertical sharding at query frontend for range queries.
- [#5561](https://github.com/thanos-io/thanos/pull/5561) Query Frontend: Support instant query vertical sharding.
- [#5453](https://github.com/thanos-io/thanos/pull/5453) Compact: Skip erroneous empty non `*AggrChunk` chunks during 1h downsampling of 5m resolution blocks.
- [#5607](https://github.com/thanos-io/thanos/pull/5607) Query: Support custom lookback delta from request in query api.

### Changed

- [#5447](https://github.com/thanos-io/thanos/pull/5447) Promclient: Ignore 405 status codes for Prometheus buildVersion requests.
- [#5451](https://github.com/thanos-io/thanos/pull/5451) Azure: Reduce memory usage by not buffering file downloads entirely in memory.
- [#5484](https://github.com/thanos-io/thanos/pull/5484) Update Prometheus deps to v2.36.2.
- [#5511](https://github.com/thanos-io/thanos/pull/5511) Update Prometheus deps to v2.37.0.
- [#5588](https://github.com/thanos-io/thanos/pull/5588) Store: Improve index header reading performance by sorting values first.
- [#5596](https://github.com/thanos-io/thanos/pull/5596) Store: Filter external labels from matchers on LabelValues/LabelNames to improve performance.

## [v0.27.0](https://github.com/thanos-io/thanos/tree/release-0.27) - 2022.07.05

### Fixed
- [#5339](https://github.com/thanos-io/thanos/pull/5339) Receive: Fix deadlock on interrupt in routerOnly mode.
- [#5357](https://github.com/thanos-io/thanos/pull/5357) Store: fix groupcache handling of slashes.
- [#5427](https://github.com/thanos-io/thanos/pull/5427) Receive: Fix Ketama hashring replication consistency.

### Added

- [#5337](https://github.com/thanos-io/thanos/pull/5337) Thanos Object Store: Add the `prefix` option to buckets.
- [#5409](https://github.com/thanos-io/thanos/pull/5409) S3: Add option to force DNS style lookup.
- [#5352](https://github.com/thanos-io/thanos/pull/5352) Cache: Add cache metrics to groupcache.
- [#5391](https://github.com/thanos-io/thanos/pull/5391) Receive: Add relabeling support.
- [#5408](https://github.com/thanos-io/thanos/pull/5408) Receive: Add support for consistent hashrings.
- [#5391](https://github.com/thanos-io/thanos/pull/5391) Receive: Implement api/v1/status/tsdb.

### Changed

- [#5410](https://github.com/thanos-io/thanos/pull/5410) Query: Close() after using query. This should reduce bumps in memory allocations.
- [#5417](https://github.com/thanos-io/thanos/pull/5417) Ruler: *Breaking if you have not set this value (`--eval-interval`) yourself and rely on that value. :warning:*. Change the default evaluation interval from 30s to 1 minute in order to be compliant with Prometheus alerting compliance specification: https://github.com/prometheus/compliance/blob/main/alert_generator/specification.md#executing-an-alerting-rule.

### Removed

- [#5426](https://github.com/thanos-io/thanos/pull/5426) Compactor: Remove an unused flag `--block-sync-concurrency`.

## [v0.26.0](https://github.com/thanos-io/thanos/tree/release-0.26) - 2022.05.05

### Fixed
- [#5281](https://github.com/thanos-io/thanos/pull/5281) Blocks: Use correct separators for filesystem paths and object storage paths respectively.
- [#5300](https://github.com/thanos-io/thanos/pull/5300) Query: Ignore cache on queries with deduplication off.
- [#5324](https://github.com/thanos-io/thanos/pull/5324) Reloader: Force trigger reload when config rollbacked.

### Added

- [#5220](https://github.com/thanos-io/thanos/pull/5220) Query Frontend: Add `--query-frontend.forward-header` flag, forward headers to downstream querier.
- [#5250](https://github.com/thanos-io/thanos/pull/5250/files) Querier: Expose Query and QueryRange APIs through GRPC.
- [#5290](https://github.com/thanos-io/thanos/pull/5290) Add support for [ppc64le](https://en.wikipedia.org/wiki/Ppc64).

### Changed

- [#4838](https://github.com/thanos-io/thanos/pull/4838) Tracing: Chanced client for Stackdriver which deprecated "type: STACKDRIVER" in tracing YAML configuration. Use `type: GOOGLE_CLOUD` instead (`STACKDRIVER` type remains for backward compatibility).
- [#5170](https://github.com/thanos-io/thanos/pull/5170) All: Upgraded the TLS version from TLS1.2 to TLS1.3.
- [#5205](https://github.com/thanos-io/thanos/pull/5205) Rule: Add ruler labels as external labels in stateless ruler mode.
- [#5206](https://github.com/thanos-io/thanos/pull/5206) Cache: Add timeout for groupcache's fetch operation.
- [#5218](https://github.com/thanos-io/thanos/pull/5218) Tools: Thanos tools bucket downsample is now running continously.
- [#5231](https://github.com/thanos-io/thanos/pull/5231) Tools: Bucket verify tool ignores blocks with deletion markers.
- [#5244](https://github.com/thanos-io/thanos/pull/5244) Query: Promote negative offset and `@` modifier to stable features as per Prometheus [#10121](https://github.com/prometheus/prometheus/pull/10121).
- [#5255](https://github.com/thanos-io/thanos/pull/5255) InfoAPI: Set store API unavailable when stores are not ready.
- [#5256](https://github.com/thanos-io/thanos/pull/5256) Update Prometheus deps v2.33.5.
- [#5271](https://github.com/thanos-io/thanos/pull/5271) DNS: Fix miekgdns resolver to work with CNAME records too.

### Removed

- [#5145](https://github.com/thanos-io/thanos/pull/5145) UI: Remove old Prometheus UI.

## [v0.25.2](https://github.com/thanos-io/thanos/releases/tag/v0.25.2) - 2022.03.24

### Fixed

- [#5202](https://github.com/thanos-io/thanos/pull/5202) Exemplars: Return empty data instead of `nil` if no data available.
- [#5204](https://github.com/thanos-io/thanos/pull/5204) Store: Fix data race in advertised label set in bucket store.
- [#5242](https://github.com/thanos-io/thanos/pull/5242) Ruler: Make ruler use the correct WAL directory.

## [v0.25.1](https://github.com/thanos-io/thanos/tree/release-0.25) - 2022.03.09

The binaries published with this release are built with Go1.17.8 to avoid [CVE-2022-24921](https://cve.mitre.org/cgi-bin/cvename.cgi?name=CVE-2022-24921).

### Fixed

- [#5226](https://github.com/thanos-io/thanos/pull/5226) Rebuild Thanos for v0.25.1 with Go 1.17.8

## [v0.25.0](https://github.com/thanos-io/thanos/tree/release-0.25) - 2022.02.23

### Added

- [#5153](https://github.com/thanos-io/thanos/pull/5153) Receive: option to extract tenant from client certificate
- [#5110](https://github.com/thanos-io/thanos/pull/5110) Block: Do not upload DebugMeta files to obj store.
- [#4963](https://github.com/thanos-io/thanos/pull/4963) Compactor, Store, Tools: Loading block metadata now only filters out duplicates within a source (or compaction group if replica labels are configured), and does so in parallel over sources.
- [#5089](https://github.com/thanos-io/thanos/pull/5089) S3: Create an empty map in the case SSE-KMS is used and no KMSEncryptionContext is passed.
- [#4970](https://github.com/thanos-io/thanos/pull/4970) Tools `tools bucket ls`: Added a new flag `exclude-delete` to exclude blocks marked for deletion.
- [#4903](https://github.com/thanos-io/thanos/pull/4903) Compactor: Added tracing support for compaction.
- [#4909](https://github.com/thanos-io/thanos/pull/4909) Compactor: Add flag --max-time / --min-time to filter blocks that are ready to be compacted.
- [#4942](https://github.com/thanos-io/thanos/pull/4942) Tracing: add `traceid_128bit` support for jaeger.
- [#4917](https://github.com/thanos-io/thanos/pull/4917) Query: add initial query pushdown for a subset of aggregations. Can be enabled with `--enable-feature=query-pushdown` on Thanos Query.
- [#4888](https://github.com/thanos-io/thanos/pull/4888) Cache: Support redis cache backend.
- [#4946](https://github.com/thanos-io/thanos/pull/4946) Store: Support tls_config configuration for the s3 minio client.
- [#4974](https://github.com/thanos-io/thanos/pull/4974) Store: Support tls_config configuration for connecting with Azure storage.
- [#4999](https://github.com/thanos-io/thanos/pull/4999) COS: Support `endpoint` configuration for vpc internal endpoint.
- [#5059](https://github.com/thanos-io/thanos/pull/5059) Compactor: Adding minimum retention flag validation for downsampling retention.
- [#4667](https://github.com/thanos-io/thanos/pull/4667) S3: Add a pure AWS-SDK auth for S3 storage.
- [#5111](https://github.com/thanos-io/thanos/pull/5111) Query: Add matcher support to Rules endpoint.
- [#5117](https://github.com/thanos-io/thanos/pull/5117) Bucket replicate: Added flag `--ignore-marked-for-deletion` to avoid replication of blocks with the deletion mark.
- [#5148](https://github.com/thanos-io/thanos/pull/5148) Receive: Add tenant tag for tracing spans.
- [#4927](https://github.com/thanos-io/thanos/pull/4927) Rule: Added ability to specify multiple remote write targets.
- [#4818](https://github.com/thanos-io/thanos/pull/4818) Store: Add Groupcache as a cache backend.

### Changed

- [#5144](https://github.com/thanos-io/thanos/pull/5144) UI: Improve graph color.
- [#5119](https://github.com/thanos-io/thanos/pull/5119) UI: Optimize Target, Alert and Service Discovery page and on each of them add a search bar.
- [#4885](https://github.com/thanos-io/thanos/pull/4885) Store: Make `queryStats` log with human-readable format.

### Fixed

- [#5102](https://github.com/thanos-io/thanos/pull/5102) UI: Filter block rows in bucket UI according to searched block ID.
- [#5051](https://github.com/thanos-io/thanos/pull/5051) Prober: Decrease 'changing probe status' log spamming.
- [#4918](https://github.com/thanos-io/thanos/pull/4918) Tracing: Fixing force tracing with Jaeger.
- [#4879](https://github.com/thanos-io/thanos/pull/4879) Bucket verify: Fixed bug causing wrong number of blocks to be checked.
- [#4908](https://github.com/thanos-io/thanos/pull/4908) UI: Show 'minus' icon and add tooltip when store min / max time is not available.
- [#4883](https://github.com/thanos-io/thanos/pull/4883) Mixin: adhere to RFC 1123 compatible component naming.
- [#5114](https://github.com/thanos-io/thanos/pull/5114) Tools `thanos bucket inspect`: Fix time formatting.
- [#5139](https://github.com/thanos-io/thanos/pull/5139) COS: Support multi-part upload, fix upload issue when index size is larger than 5GB.
- [#5014](https://github.com/thanos-io/thanos/pull/5014) Query: Set default times for `query_exemplars` API.
- [#5103](https://github.com/thanos-io/thanos/pull/5013) Store: Fix race condition in filesystem client's `Delete()`.

## [v0.24.0](https://github.com/thanos-io/thanos/tree/release-0.24) - 2021.12.22

### Added

- [#4977](https://github.com/thanos-io/thanos/pull/4977) Build: Upgrade to `bingo v0.5.2` and implements `gotesplit` to allow for parallelism in our GitHub e2e tests.
- [#4228](https://github.com/thanos-io/thanos/pull/4228) Tools `thanos bucket inspect`: Add flag `--output` to provide output method (table,csv,tsv).
- [#4282](https://github.com/thanos-io/thanos/pull/4282) Query: *breaking :warning:* Add `--endpoint` flag to the querier. The `--store` flag will eventually be replaced.
- [#4636](https://github.com/thanos-io/thanos/pull/4636) Azure: Support authentication using user-assigned managed identity
- [#4680](https://github.com/thanos-io/thanos/pull/4680) Query: Add `exemplar.partial-response` flag to control partial response.
- [#4679](https://github.com/thanos-io/thanos/pull/4679) Query: Add `enable-feature` flag to enable negative offsets and `@` modifier, similar to Prometheus.
- [#4696](https://github.com/thanos-io/thanos/pull/4696) Query: Add cache name to tracing spans.
- [#4710](https://github.com/thanos-io/thanos/pull/4710) Store: Add metric to capture timestamp of the last loaded block.
- [#4736](https://github.com/thanos-io/thanos/pull/4736) S3: Add capability to use custom AWS STS Endpoint.
- [#4764](https://github.com/thanos-io/thanos/pull/4764) Compactor: add `block-viewer.global.sync-block-timeout` flag to set the timeout of synchronization block metas.
- [#4801](https://github.com/thanos-io/thanos/pull/4801) Compactor: added Prometheus metrics for tracking the progress of compaction and downsampling.
- [#4444](https://github.com/thanos-io/thanos/pull/4444) UI: add mark deletion and no compaction to the Block UI.
- [#4576](https://github.com/thanos-io/thanos/pull/4576) UI: add filter compaction level to the Block UI.
- [#4731](https://github.com/thanos-io/thanos/pull/4731) Rule: add stateless mode to ruler according to https://thanos.io/tip/proposals-done/202005-scalable-rule-storage.md/. Continue https://github.com/thanos-io/thanos/pull/4250.
- [#4612](https://github.com/thanos-io/thanos/pull/4612) Sidecar: add `--prometheus.http-client` and `--prometheus.http-client-file` flag for sidecar to connect Prometheus with basic auth or TLS.
- [#4847](https://github.com/thanos-io/thanos/pull/4847) Query: add `--alert.query-url` which is used in the user interface for rules/alerts pages. By default the HTTP listen address is used for this URL.
- [#4856](https://github.com/thanos-io/thanos/pull/4856) Mixin: Add Query Frontend Grafana dashboard.
- [#4848](https://github.com/thanos-io/thanos/pull/4848) Compactor: added Prometheus metric for tracking the progress of retention.
- [#4874](https://github.com/thanos-io/thanos/pull/4874) Query: Add `--endpoint-strict` flag to statically configure Thanos API server endpoints. It is similar to `--store-strict` but supports passing any Thanos gRPC APIs: StoreAPI, MetadataAPI, RulesAPI, TargetsAPI and ExemplarsAPI.
- [#4868](https://github.com/thanos-io/thanos/pull/4868) Rule: Support ruleGroup limit introduced by Prometheus v2.31.0.
- [#4897](https://github.com/thanos-io/thanos/pull/4897) Query: Add validation for querier address flags.

### Fixed

- [#4508](https://github.com/thanos-io/thanos/pull/4508) Sidecar, Mixin: Rename `ThanosSidecarUnhealthy` to `ThanosSidecarNoConnectionToStartedPrometheus`; Remove `ThanosSidecarPrometheusDown` alert; Remove unused `thanos_sidecar_last_heartbeat_success_time_seconds` metrics.
- [#4663](https://github.com/thanos-io/thanos/pull/4663) Fetcher: Fix discovered data races.
- [#4754](https://github.com/thanos-io/thanos/pull/4754) Query: Fix possible panic on stores endpoint.
- [#4753](https://github.com/thanos-io/thanos/pull/4753) Store: validate block sync concurrency parameter.
- [#4779](https://github.com/thanos-io/thanos/pull/4779) Examples: Fix the interactive test for MacOS users.
- [#4792](https://github.com/thanos-io/thanos/pull/4792) Store: Fix data race in BucketedBytes pool.
- [#4769](https://github.com/thanos-io/thanos/pull/4769) Query Frontend: Add "X-Request-ID" field and other fields to start call log.
- [#4709](https://github.com/thanos-io/thanos/pull/4709) Store: Fix panic when the application is stopped.
- [#4777](https://github.com/thanos-io/thanos/pull/4777) Query: Fix data race in exemplars server.
- [#4811](https://github.com/thanos-io/thanos/pull/4811) Query: Fix data race in metadata, rules, and targets servers.
- [#4795](https://github.com/thanos-io/thanos/pull/4795) Query: Fix deadlock in endpointset.
- [#4928](https://github.com/thanos-io/thanos/pull/4928) Azure: Only create an http client once, to conserve memory.
- [#4962](https://github.com/thanos-io/thanos/pull/4962) Compact/downsample: fix deadlock if error occurs with some backlog of blocks; fixes [this pull request](https://github.com/thanos-io/thanos/pull/4430). Affected versions are 0.22.0 - 0.23.1.

### Changed

- [#4864](https://github.com/thanos-io/thanos/pull/4864) UI: Remove the old PromQL editor.
- [#4708](https://github.com/thanos-io/thanos/pull/4708) Receive: Remove gRPC message size limit, which fixes errors commonly seen when receivers forward messages within a hashring.

## [v0.23.2](https://github.com/thanos-io/thanos/tree/release-0.23) - 2021.12.22

### Fixed

- [#4795](https://github.com/thanos-io/thanos/pull/4795) Query: Fix deadlock in endpointset.
- [#4962](https://github.com/thanos-io/thanos/pull/4962) Compact/downsample: fix deadlock if error occurs with some backlog of blocks; fixes [this pull request](https://github.com/thanos-io/thanos/pull/4430). Affected versions are 0.22.0 - 0.23.1.
- [#4939](https://github.com/thanos-io/thanos/pull/4939) Sidecar: set Sidecar to NOT READY when it cannot establish a connection with Prometheus
- [#4864](https://github.com/thanos-io/thanos/pull/4864) UI: Remove the old PromQL editor

## [v0.23.1](https://github.com/thanos-io/thanos/tree/release-0.23) - 2021.10.1

- [#4714](https://github.com/thanos-io/thanos/pull/4714) EndpointSet: Do not use unimplemented yet new InfoAPI to obtain metadata (avoids unnecessary HTTP roundtrip, instrumentation/alerts spam and logs).

## [v0.23.2](https://github.com/thanos-io/thanos/tree/release-0.23) - 2021.12.22

### Fixed

- [#4795](https://github.com/thanos-io/thanos/pull/4795) Query: Fix deadlock in endpointset.
- [#4962](https://github.com/thanos-io/thanos/pull/4962) Compact/downsample: fix deadlock if error occurs with some backlog of blocks; fixes [this pull request](https://github.com/thanos-io/thanos/pull/4430). Affected versions are 0.22.0 - 0.23.1.

## [v0.23.1](https://github.com/thanos-io/thanos/tree/release-0.23) - 2021.10.1

### Fixed

- [#4714](https://github.com/thanos-io/thanos/pull/4714) Endpointset: Do not use info client to obtain metadata.

## [v0.23.0](https://github.com/thanos-io/thanos/tree/release-0.23) - 2021.09.23

### Added

- [#4453](https://github.com/thanos-io/thanos/pull/4453) Tools `thanos bucket web`: Add flag `--selector.relabel-config-file` / `--selector.relabel-config` / `--max-time` / `--min-time` to filter served blocks.
- [#4482](https://github.com/thanos-io/thanos/pull/4482) Store: Add `http_config` option for COS object store client.
- [#4487](https://github.com/thanos-io/thanos/pull/4487) Query/Store: Add memcached auto discovery support for all caching clients.
- [#4444](https://github.com/thanos-io/thanos/pull/4444) UI: Add search to the Block UI.
- [#4509](https://github.com/thanos-io/thanos/pull/4509) Logging: Add `duration_ms` in int64 to the logs for easier log filtering.
- [#4462](https://github.com/thanos-io/thanos/pull/4462) UI: Highlighting blocks overlap in the Block UI.
- [#4469](https://github.com/thanos-io/thanos/pull/4469) Compact: Add flag `compact.skip-block-with-out-of-order-chunks` to skip blocks with out-of-order chunks during compaction instead of halting.
- [#4506](https://github.com/thanos-io/thanos/pull/4506) Store: Add `Baidu BOS` object storage, see [documents](docs/storage.md#baidu-bos) for further information.
- [#4552](https://github.com/thanos-io/thanos/pull/4552) Compact: Add `thanos_compact_downsample_duration_seconds` histogram metric.
- [#4594](https://github.com/thanos-io/thanos/pull/4594) Reloader: Expose metrics in config reloader to give info on the last operation.
- [#4619](https://github.com/thanos-io/thanos/pull/4619) Tracing: Added consistent tags to Series call from Querier about number important series statistics: `processed.series`, `processed.samples`, `processed.samples` and `processed.bytes`. This will give admin idea of how much data each component processes per query.
- [#4623](https://github.com/thanos-io/thanos/pull/4623) Query-frontend: Make HTTP downstream tripper (client) configurable via parameters `--query-range.downstream-tripper-config` and `--query-range.downstream-tripper-config-file`. If your downstream URL is localhost or 127.0.0.1 then it is strongly recommended to bump `max_idle_conns_per_host` to at least 100 so that `query-frontend` could properly use HTTP keep-alive connections and thus reduce the latency of `query-frontend` by about 20%.

### Fixed

- [#4468](https://github.com/thanos-io/thanos/pull/4468) Rule: Fix temporary rule filename composition issue.
- [#4476](https://github.com/thanos-io/thanos/pull/4476) UI: Fix incorrect html escape sequence used for '>' symbol.
- [#4532](https://github.com/thanos-io/thanos/pull/4532) Mixin: Fix "all jobs" selector in thanos mixin dashboards.
- [#4607](https://github.com/thanos-io/thanos/pull/4607) Azure: Fix Azure MSI Rate Limit.

### Changed

- [#4519](https://github.com/thanos-io/thanos/pull/4519) Query: Switch to miekgdns DNS resolver as the default one.
- [#4586](https://github.com/thanos-io/thanos/pull/4586) Update Prometheus/Cortex dependencies and implement LabelNames() pushdown as a result; provides massive speed-up for the labels API in Thanos Query.
- [#4421](https://github.com/thanos-io/thanos/pull/4421) *breaking :warning:*: `--store` (in the future, to be renamed to `--endpoints`) now supports passing any APIs from Thanos gRPC APIs: StoreAPI, MetadataAPI, RulesAPI, TargetsAPI and ExemplarsAPI (in oppose in the past you have to put it in hidden `--targets`, `--rules` etc flags). `--store` will now automatically detect what APIs server exposes.
- [#4669](https://github.com/thanos-io/thanos/pull/4669) Moved Prometheus dependency to v2.30.

## [v0.22.0](https://github.com/thanos-io/thanos/tree/release-0.22) - 2021.07.22

### Added

- [#4394](https://github.com/thanos-io/thanos/pull/4394) Add error logs to receiver when write request rejected with invalid replica
- [#4403](https://github.com/thanos-io/thanos/pull/4403) UI: Add sorting and filtering to flags page
- [#4299](https://github.com/thanos-io/thanos/pull/4299) Tracing: Add tracing to exemplar APIs.
- [#4327](https://github.com/thanos-io/thanos/pull/4327) Add environment variable substitution to all YAML configuration flags.
- [#4239](https://github.com/thanos-io/thanos/pull/4239) Add penalty based deduplication mode for compactor.
- [#4292](https://github.com/thanos-io/thanos/pull/4292) Receive: Enable exemplars ingestion and querying.
- [#4392](https://github.com/thanos-io/thanos/pull/4392) Tools: Added `--delete-blocks` to bucket rewrite tool to mark the original blocks for deletion after rewriting is done.
- [#3970](https://github.com/thanos-io/thanos/pull/3970) Azure: Adds more configuration options for Azure blob storage. This allows for pipeline and reader specific configuration. Implements HTTP transport configuration options. These options allows for more fine-grained control on timeouts and retries. Implements MSI authentication as second method of authentication via a service principal token.
- [#4406](https://github.com/thanos-io/thanos/pull/4406) Tools: Add retention command for applying retention policy on the bucket.
- [#4430](https://github.com/thanos-io/thanos/pull/4430) Compact: Add flag `downsample.concurrency` to specify the concurrency of downsampling blocks.

### Fixed

- [#4384](https://github.com/thanos-io/thanos/pull/4384) Fix the experimental PromQL editor when used on multiple line.
- [#4342](https://github.com/thanos-io/thanos/pull/4342) ThanosSidecarUnhealthy doesn't fire if the sidecar is never healthy
- [#4388](https://github.com/thanos-io/thanos/pull/4388) Receive: fix bug in forwarding remote-write requests within the hashring via gRPC when TLS is enabled on the HTTP server but not on the gRPC server.
- [#4442](https://github.com/thanos-io/thanos/pull/4442) Ruler: fix SIGHUP reload signal not working.

### Changed

- [#4354](https://github.com/thanos-io/thanos/pull/4354) Receive: use the S2 library for decoding Snappy data; saves about 5-7% of CPU time in the Receive component when handling incoming remote write requests
- [#4369](https://github.com/thanos-io/thanos/pull/4354) Build: do not upgrade apline version

## [v0.21.1](https://github.com/thanos-io/thanos/releases/tag/v0.21.1) - 2021.06.04

### Fixed

- [#4308](https://github.com/thanos-io/thanos/pull/4308) Sidecar: reloader: fix output config file permission

## [v0.21.0](https://github.com/thanos-io/thanos/releases/tag/v0.21.0) - 2021.06.03

### Added

- [#4117](https://github.com/thanos-io/thanos/pull/4117) Mixin: new alert ThanosReceiveTrafficBelowThreshold to flag if the ingestion average of the last hour dips below 50% of the ingestion average for the last 12 hours.
- [#4107](https://github.com/thanos-io/thanos/pull/4107) Store: `LabelNames` and `LabelValues` now support label matchers.
- [#3940](https://github.com/thanos-io/thanos/pull/3940) Sidecar: Added matchers support to `LabelValues`
- [#4171](https://github.com/thanos-io/thanos/pull/4171) Docker: Busybox image updated to latest (1.33.1)
- [#4175](https://github.com/thanos-io/thanos/pull/4175) Added Tag Configuration Support Lightstep Tracing
- [#4176](https://github.com/thanos-io/thanos/pull/4176) Query API: Adds optional `Stats param` to return stats for query APIs
- [#4125](https://github.com/thanos-io/thanos/pull/4125) Rule: Add `--alert.relabel-config` / `--alert.relabel-config-file` allowing to specify alert relabel configurations like [Prometheus](https://prometheus.io/docs/prometheus/latest/configuration/configuration/#relabel_config)
- [#4211](https://github.com/thanos-io/thanos/pull/4211) Add TLS and basic authentication to Thanos APIs
- [#4249](https://github.com/thanos-io/thanos/pull/4249) UI: add dark theme
- [#3707](https://github.com/thanos-io/thanos/pull/3707) Tools: Added `--rewrite.to-relabel-config` to bucket rewrite tool to support series relabel from given blocks.

### Fixed

- [#4105](https://github.com/thanos-io/thanos/pull/4105) Tools: Add glob support for filepath in tools command

### Changed

- [#4223](https://github.com/thanos-io/thanos/pull/4223) Query: federated exemplars API only add replica labels to series labels, not to exemplar labels.

## [v0.20.2](https://github.com/thanos-io/thanos/releases/tag/v0.20.2) - 2021.05.20

### Fixed

- [#4208](https://github.com/thanos-io/thanos/pull/4208) UI: Fix infinite redirection loop on root (/).

## [v0.20.1](https://github.com/thanos-io/thanos/releases/tag/v0.20.1) - 2021.04.30

### Fixed

- [#4123](https://github.com/thanos-io/thanos/pull/4123) Query: match external labels for exemplars API.

### Changed

-

### Removed

-

## [v0.20.0](https://github.com/thanos-io/thanos/releases/tag/v0.20.0) - 2021.04.28

### Added

- [#4029](https://github.com/thanos-io/thanos/pull/4029) Mixin: Remove dependency on the rule dashboard when generating the compact dashboard
- [#4019](https://github.com/thanos-io/thanos/pull/4019) Query: Adds query range histogram.
- [#3846](https://github.com/thanos-io/thanos/pull/3846) Query: Added federated exemplars API support.
- [#3350](https://github.com/thanos-io/thanos/pull/3350) Query/Sidecar: Added targets API support. You can now configure you Querier to fetch Prometheus targets from leaf Prometheus-es!
- [#3977](https://github.com/thanos-io/thanos/pull/3977) Expose exemplars for `http_request_duration_seconds` histogram if tracing is enabled.
- [#3903](https://github.com/thanos-io/thanos/pull/3903) Store: Returning custom grpc code when reaching series/chunk limits.
- [#3919](https://github.com/thanos-io/thanos/pull/3919) Allow to disable automatically setting CORS headers using `--web.disable-cors` flag in each component that exposes an API.
- [#3840](https://github.com/thanos-io/thanos/pull/3840) Tools: Added a flag to support rewrite Prometheus TSDB blocks.
- [#3920](https://github.com/thanos-io/thanos/pull/3920) Query Frontend: Support `max_item_size` in Query frontend Memcached cache.
- [#4078](https://github.com/thanos-io/thanos/pull/4078) receive: Improved efficiency of multitsdb appends, upgraded Prometheus deps.

### Fixed

- [#3204](https://github.com/thanos-io/thanos/pull/3204) Mixin: Use sidecar's metric timestamp for healthcheck.
- [#3922](https://github.com/thanos-io/thanos/pull/3922) \*: Fix panic in http logging middleware.
- [#3960](https://github.com/thanos-io/thanos/pull/3960) Ruler: Fix deduplication of equal alerts with different labels.
- [#3937](https://github.com/thanos-io/thanos/pull/3937) Store: Fix race condition in chunk pool.
- [#4017](https://github.com/thanos-io/thanos/pull/4017) Query Frontend: fix downsampling iterator returning duplicate samples.
- [#4041](https://github.com/thanos-io/thanos/pull/4041) Logging: fix the HTTP logger.

### Changed

- [#3929](https://github.com/thanos-io/thanos/pull/3929) Store: Adds the name of the instantiated memcached client to log info.
- [#3827](https://github.com/thanos-io/thanos/pull/3827) Upgrade Go version to 1.16
- [#3948](https://github.com/thanos-io/thanos/pull/3948) Receiver: Adjust `http_request_duration_seconds` buckets for low latency requests.
- [#3856](https://github.com/thanos-io/thanos/pull/3856) Mixin: *breaking :warning:* Introduce flexible multi-cluster/namespace mode for alerts and dashboards. Removes jobPrefix config option. Removes `namespace` by default.
- [#3937](https://github.com/thanos-io/thanos/pull/3937) Store: Reduce memory usage for range queries.
- [#4045](https://github.com/thanos-io/thanos/pull/4045) UI: Enable Targets page in Querier UI.
- [#4062](https://github.com/thanos-io/thanos/pull/4062) Flags: Sort flags alphabetically.
- [#4081](https://github.com/thanos-io/thanos/pull/4081) UI: Make the ReactUI the default one.
- [#4085](https://github.com/thanos-io/thanos/pull/4085) Receive: Improved Performance for err path.
- [#4094](https://github.com/thanos-io/thanos/pull/4094) \*: Upgrade Prometheus & Alertmanager.

## [v0.19.0](https://github.com/thanos-io/thanos/releases/tag/v0.19.0) - 2021.03.31

- [#3700](https://github.com/thanos-io/thanos/pull/3700) Compact/Web: Make old bucket viewer UI work with vanilla Prometheus blocks.
- [#3657](https://github.com/thanos-io/thanos/pull/3657) \*: It's now possible to configure HTTP transport options for S3 client.
- [#3752](https://github.com/thanos-io/thanos/pull/3752) Compact/Store: Added `--block-meta-fetch-concurrency` allowing to configure number of go routines for block metadata synchronization.
- [#3723](https://github.com/thanos-io/thanos/pull/3723) Query Frontend: Added `--query-range.request-downsampled` flag enabling additional queries for downsampled data in case of empty or incomplete response to range request.
- [#3579](https://github.com/thanos-io/thanos/pull/3579) Cache: Added inmemory cache for caching bucket.
- [#3792](https://github.com/thanos-io/thanos/pull/3792) Receiver: Added `--tsdb.allow-overlapping-blocks` flag to allow overlapping tsdb blocks and enable vertical compaction.
- [#3740](https://github.com/thanos-io/thanos/pull/3740) Query: Added `--query.default-step` flag to set default step. Useful when your tenant scrape interval is stable and far from default UI's 1s.
- [#3686](https://github.com/thanos-io/thanos/pull/3686) Query/Sidecar: Added metric metadata API support. You can now configure you Querier to fetch Prometheus metrics metadata from leaf Prometheus-es!
- [#3031](https://github.com/thanos-io/thanos/pull/3031) Compact/Sidecar/Receive/Rule: Added `--hash-func`. If some function has been specified, writers calculate hashes using that function of each file in a block before uploading them. If those hashes exist in the `meta.json` file then Compact does not download the files if they already exist on disk and with the same hash. This also means that the data directory passed to Thanos Compact is only *cleared once at boot* or *if everything succeeds*. So, if you, for example, use persistent volumes on k8s and your Thanos Compact crashes or fails to make an iteration properly then the last downloaded files are not wiped from the disk. The directories that were created the last time are only wiped again after a successful iteration or if the previously picked up blocks have disappeared.

### Fixed

- [#3705](https://github.com/thanos-io/thanos/pull/3705) Store: Fix race condition leading to failing queries or possibly incorrect query results.
- [#3661](https://github.com/thanos-io/thanos/pull/3661) Compact: Deletion-mark.json is deleted as the last one, which could in theory lead to potential store gateway load or query error for such in-deletion block.
- [#3760](https://github.com/thanos-io/thanos/pull/3760) Store: Fix panic caused by a race condition happening on concurrent index-header reader usage and unload, when `--store.enable-index-header-lazy-reader` is enabled.
- [#3759](https://github.com/thanos-io/thanos/pull/3759) Store: Fix panic caused by a race condition happening on concurrent index-header lazy load and unload, when `--store.enable-index-header-lazy-reader` is enabled.
- [#3773](https://github.com/thanos-io/thanos/pull/3773) Compact: Fixed compaction planner size check, making sure we don't create too large blocks.
- [#3814](https://github.com/thanos-io/thanos/pull/3814) Store: Decreased memory utilisation while fetching block's chunks.
- [#3815](https://github.com/thanos-io/thanos/pull/3815) Receive: Improve handling of empty time series from clients
- [#3795](https://github.com/thanos-io/thanos/pull/3795) s3: A truncated "get object" response is reported as error.
- [#3899](https://github.com/thanos-io/thanos/pull/3899) Receive: Correct the inference of client gRPC configuration.
- [#3943](https://github.com/thanos-io/thanos/pull/3943) Receive: Fixed memory regression introduced in v0.17.0.
- [#3960](https://github.com/thanos-io/thanos/pull/3960) Query: Fixed deduplication of equal alerts with different labels.

### Changed

- [#3804](https://github.com/thanos-io/thanos/pull/3804) Ruler, Receive, Querier: Updated Prometheus dependency. TSDB characteristics might have changed.

## [v0.18.0](https://github.com/thanos-io/thanos/releases/tag/v0.18.0) - 2021.01.27

### Added

- [#3380](https://github.com/thanos-io/thanos/pull/3380) Mixin: Add block deletion panels for compactor dashboards.
- [#3568](https://github.com/thanos-io/thanos/pull/3568) Store: Optimized inject label stage of index lookup.
- [#3566](https://github.com/thanos-io/thanos/pull/3566) StoreAPI: Support label matchers in labels API.
- [#3531](https://github.com/thanos-io/thanos/pull/3531) Store: Optimized common cases for time selecting smaller amount of series by avoiding looking up symbols.
- [#3469](https://github.com/thanos-io/thanos/pull/3469) StoreAPI: Added `hints` field to `LabelNamesRequest` and `LabelValuesRequest`. Hints are an opaque data structure that can be used to carry additional information from the store and its content is implementation-specific.
- [#3421](https://github.com/thanos-io/thanos/pull/3421) Tools: Added `thanos tools bucket rewrite` command allowing to delete series from given block.
- [#3509](https://github.com/thanos-io/thanos/pull/3509) Store: Added a CLI flag to limit the number of series that are touched.
- [#3444](https://github.com/thanos-io/thanos/pull/3444) Query Frontend: Make POST request to downstream URL for labels and series API endpoints.
- [#3388](https://github.com/thanos-io/thanos/pull/3388) Tools: Bucket replicator now can specify block IDs to copy.
- [#3385](https://github.com/thanos-io/thanos/pull/3385) Tools: Bucket prints extra statistics for block index with debug log-level.
- [#3121](https://github.com/thanos-io/thanos/pull/3121) Receive: Added `--receive.hashrings` alternative to `receive.hashrings-file` flag (lower priority). The flag expects the literal hashring configuration in JSON format.

### Fixed

- [#3567](https://github.com/thanos-io/thanos/pull/3567) Mixin: Reintroduce `thanos_objstore_bucket_operation_failures_total` alert.
- [#3527](https://github.com/thanos-io/thanos/pull/3527) Query Frontend: Fix query_range behavior when start/end times are the same
- [#3560](https://github.com/thanos-io/thanos/pull/3560) Query Frontend: Allow separate label cache
- [#3672](https://github.com/thanos-io/thanos/pull/3672) Rule: Prevent crashing due to `no such host error` when using `dnssrv+` or `dnssrvnoa+`.
- [#3461](https://github.com/thanos-io/thanos/pull/3461) Compact, Shipper, Store: Fixed panic when no external labels are set in block metadata.

### Changed

- [#3496](https://github.com/thanos-io/thanos/pull/3496) S3: Respect SignatureV2 flag for all credential providers.
- [#2732](https://github.com/thanos-io/thanos/pull/2732) Swift: Switched to a new library [ncw/swift](https://github.com/ncw/swift) providing large objects support. By default, segments will be uploaded to the same container directory `segments/` if the file is bigger than `1GB`. To change the defaults see [the docs](docs/storage.md#openstack-swift).
- [#3626](https://github.com/thanos-io/thanos/pull/3626) Shipper: Failed upload of `meta.json` file doesn't cause block cleanup anymore. This has a potential to generate corrupted blocks under specific conditions. Partial block is left in bucket for later cleanup.

## [v0.17.2](https://github.com/thanos-io/thanos/releases/tag/v0.17.2) - 2020.12.07

### Fixed

- [#3532](https://github.com/thanos-io/thanos/pull/3532) compact: do not cleanup blocks on boot. Reverts the behavior change introduced in [#3115](https://github.com/thanos-io/thanos/pull/3115) as in some very bad cases the boot of Thanos Compact took a very long time since there were a lot of blocks-to-be-cleaned.
- [#3520](https://github.com/thanos-io/thanos/pull/3520) Fix index out of bound bug when comparing ZLabelSets.

## [v0.17.1](https://github.com/thanos-io/thanos/releases/tag/v0.17.1) - 2020.11.24

### Fixed

- [#3480](https://github.com/thanos-io/thanos/pull/3480) Query Frontend: Fixed regression.
- [#3734](https://github.com/thanos-io/thanos/pull/3734) pkg/rules/proxy: fix hotlooping when receiving client errors

### Changed

- [#3498](https://github.com/thanos-io/thanos/pull/3498) Enabled debug.SetPanicOnFault(true) which allow us to recover on queries causing SEG FAULTs (e.g unmmaped memory access).

## [v0.17.0](https://github.com/thanos-io/thanos/releases/tag/v0.17.0) - 2020.11.18

### Added

- [#3259](https://github.com/thanos-io/thanos/pull/3259) Thanos BlockViewer: Added a button in the blockviewer that allows users to download the metadata of a block.
- [#3261](https://github.com/thanos-io/thanos/pull/3261) Thanos Store: Use segment files specified in meta.json file, if present. If not present, Store does the LIST operation as before.
- [#3276](https://github.com/thanos-io/thanos/pull/3276) Query Frontend: Support query splitting and retry for label names, label values and series requests.
- [#3315](https://github.com/thanos-io/thanos/pull/3315) Query Frontend: Support results caching for label names, label values and series requests.
- [#3346](https://github.com/thanos-io/thanos/pull/3346) Ruler UI: Fix a bug preventing the /rules endpoint from loading.
- [#3115](https://github.com/thanos-io/thanos/pull/3115) compact: now deletes partially uploaded and blocks with deletion marks concurrently. It does that at the beginning and then every `--compact.cleanup-interval` time period. By default it is 5 minutes.
- [#3312](https://github.com/thanos-io/thanos/pull/3312) s3: add list_objects_version config option for compatibility.
- [#3356](https://github.com/thanos-io/thanos/pull/3356) Query Frontend: Add a flag to disable step alignment middleware for query range.
- [#3378](https://github.com/thanos-io/thanos/pull/3378) Ruler: added the ability to send queries via the HTTP method POST. Helps when alerting/recording rules are extra long because it encodes the actual parameters inside of the body instead of the URI. Thanos Ruler now uses POST by default unless `--query.http-method` is set `GET`.
- [#3381](https://github.com/thanos-io/thanos/pull/3381) Querier UI: Add ability to enable or disable metric autocomplete functionality.
- [#2979](https://github.com/thanos-io/thanos/pull/2979) Replicator: Add the ability to replicate blocks within a time frame by passing --min-time and --max-time
- [#3398](https://github.com/thanos-io/thanos/pull/3398) Query Frontend: Add default config for query frontend memcached config.
- [#3277](https://github.com/thanos-io/thanos/pull/3277) Thanos Query: Introduce dynamic lookback interval. This allows queries with large step to make use of downsampled data.
- [#3409](https://github.com/thanos-io/thanos/pull/3409) Compactor: Added support for no-compact-mark.json which excludes the block from compaction.
- [#3245](https://github.com/thanos-io/thanos/pull/3245) Query Frontend: Add `query-frontend.org-id-header` flag to specify HTTP header(s) to populate slow query log (e.g. X-Grafana-User).
- [#3431](https://github.com/thanos-io/thanos/pull/3431) Store: Added experimental support to lazy load index-headers at query time. When enabled via `--store.enable-index-header-lazy-reader` flag, the store-gateway will load into memory an index-header only once it's required at query time. Index-header will be automatically released after `--store.index-header-lazy-reader-idle-timeout` of inactivity.
  - This, generally, reduces baseline memory usage of store when inactive, as well as a total number of mapped files (which is limited to 64k in some systems.
- [#3437](https://github.com/thanos-io/thanos/pull/3437) StoreAPI: Added `hints` field to `LabelNamesResponse` and `LabelValuesResponse`. Hints in an opaque data structure that can be used to carry additional information from the store and its content is implementation specific.
  - This, generally, reduces baseline memory usage of store when inactive, as well as a total number of mapped files (which is limited to 64k in some systems.
- [#3415](https://github.com/thanos-io/thanos/pull/3415) Tools: Added `thanos tools bucket mark` command that allows to mark given block for deletion or for no-compact

### Fixed

- [#3257](https://github.com/thanos-io/thanos/pull/3257) Ruler: Prevent Ruler from crashing when using default DNS to lookup hosts that results in "No such hosts" errors.
- [#3331](https://github.com/thanos-io/thanos/pull/3331) Disable Azure blob exception logging
- [#3341](https://github.com/thanos-io/thanos/pull/3341) Disable Azure blob syslog exception logging
- [#3414](https://github.com/thanos-io/thanos/pull/3414) Set CORS for Query Frontend
- [#3437](https://github.com/thanos-io/thanos/pull/3437) Add external labels to Labels APIs.

### Changed

- [#3452](https://github.com/thanos-io/thanos/pull/3452) Store: Index cache posting compression is now enabled by default. Removed `experimental.enable-index-cache-postings-compression` flag.
- [#3410](https://github.com/thanos-io/thanos/pull/3410) Compactor: Changed metric `thanos_compactor_blocks_marked_for_deletion_total` to `thanos_compactor_blocks_marked_total` with `marker` label. Compactor will now automatically disable compaction for blocks with large index that would output blocks after compaction larger than specified value (by default: 64GB). This automatically handles the Promethus [format limit](https://github.com/thanos-io/thanos/issues/1424).
- [#2906](https://github.com/thanos-io/thanos/pull/2906) Tools: Refactor Bucket replicate execution. Removed all `thanos_replicate_origin_.*` metrics.
  - `thanos_replicate_origin_meta_loads_total` can be replaced by `blocks_meta_synced{state="loaded"}`.
  - `thanos_replicate_origin_partial_meta_reads_total` can be replaced by `blocks_meta_synced{state="failed"}`.
- [#3309](https://github.com/thanos-io/thanos/pull/3309) Compact: *breaking :warning:* Rename metrics to match naming convention. This includes metrics starting with `thanos_compactor` to `thanos_compact`, `thanos_querier` to `thanos_query` and `thanos_ruler` to `thanos_rule`.

## [v0.16.0](https://github.com/thanos-io/thanos/releases/tag/v0.16.0) - 2020.10.26

Highlights:

- New Thanos component, [Query Frontend](docs/components/query-frontend.md) has more options and supports shared cache (currently: Memcached).
- Added debug mode in Thanos UI that allows to filter Stores to query from by their IPs from Store page (!). This helps enormously in e.g debugging the slowest store etc. All raw Thanos API allows passing `storeMatch[]` arguments with `__address__` matchers.
- Improved debuggability on all Thanos components by exposing [off-CPU profiles thanks to fgprof endpoint](https://github.com/felixge/fgprof).
- Significantly improved sidecar latency and CPU usage for metrics fetches.

### Fixed

- [#3234](https://github.com/thanos-io/thanos/pull/3234) UI: Fix assets not loading when `--web.prefix-header` is used.
- [#3184](https://github.com/thanos-io/thanos/pull/3184) Compactor: Fixed support for `web.external-prefix` for Compactor UI.

### Added

- [#3114](https://github.com/thanos-io/thanos/pull/3114) Query Frontend: Added support for Memcached cache.
  - **breaking** Renamed flag `log_queries_longer_than` to `log-queries-longer-than`.
- [#3166](https://github.com/thanos-io/thanos/pull/3166) UIs: Added UI for passing a `storeMatch[]` parameter to queries.
- [#3181](https://github.com/thanos-io/thanos/pull/3181) Logging: Added debug level logging for responses between 300-399
- [#3133](https://github.com/thanos-io/thanos/pull/3133) Query: Allowed passing a `storeMatch[]` to Labels APIs; Time range metadata based store filtering is supported on Labels APIs.
- [#3146](https://github.com/thanos-io/thanos/pull/3146) Sidecar: Significantly improved sidecar latency (reduced ~2x). Added `thanos_sidecar_prometheus_store_received_frames` histogram metric.
- [#3147](https://github.com/thanos-io/thanos/pull/3147) Querier: Added `query.metadata.default-time-range` flag to specify the default metadata time range duration for retrieving labels through Labels and Series API when the range parameters are not specified. The zero value means range covers the time since the beginning.
- [#3207](https://github.com/thanos-io/thanos/pull/3207) Query Frontend: Added `cache-compression-type` flag to use compression in the query frontend cache.
- [#3122](https://github.com/thanos-io/thanos/pull/3122) \*: All Thanos components have now `/debug/fgprof` endpoint on HTTP port allowing to get [off-CPU profiles as well](https://github.com/felixge/fgprof).
- [#3109](https://github.com/thanos-io/thanos/pull/3109) Query Frontend: Added support for `Cache-Control` HTTP response header which controls caching behaviour. So far `no-store` value is supported and it makes the response skip cache.
- [#3092](https://github.com/thanos-io/thanos/pull/3092) Tools: Added `tools bucket cleanup` CLI tool that deletes all blocks marked to be deleted.

### Changed

- [#3136](https://github.com/thanos-io/thanos/pull/3136) Sidecar: **breaking** Added metric `thanos_sidecar_reloader_config_apply_operations_total` and rename metric `thanos_sidecar_reloader_config_apply_errors_total` to `thanos_sidecar_reloader_config_apply_operations_failed_total`.
- [#3154](https://github.com/thanos-io/thanos/pull/3154) Querier: **breaking** Added metric `thanos_query_gate_queries_max`. Remove metric `thanos_query_concurrent_selects_gate_queries_in_flight`.
- [#3154](https://github.com/thanos-io/thanos/pull/3154) Store: **breaking** Renamed metric `thanos_bucket_store_queries_concurrent_max` to `thanos_bucket_store_series_gate_queries_max`.
- [#3179](https://github.com/thanos-io/thanos/pull/3179) Store: context.Canceled will not increase `thanos_objstore_bucket_operation_failures_total`.
- [#3136](https://github.com/thanos-io/thanos/pull/3136) Sidecar: Improved detection of directory changes for Prometheus config.
  - **breaking** Added metric `thanos_sidecar_reloader_config_apply_operations_total` and rename metric `thanos_sidecar_reloader_config_apply_errors_total` to `thanos_sidecar_reloader_config_apply_operations_failed_total`.
- [#3022](https://github.com/thanos-io/thanos/pull/3022) \*: Thanos images are now build with Go 1.15.
- [#3205](https://github.com/thanos-io/thanos/pull/3205) \*: Updated TSDB to ~2.21

## [v0.15.0](https://github.com/thanos-io/thanos/releases/v0.15.0) - 2020.09.07

Highlights:

- Added new Thanos component: [Query Frontend](https://thanos.io/v0.15/components/query-frontend.md/) responsible for response caching, query scheduling and parallelization (based on Cortex Query Frontend).
- Added various new, improved UIs to Thanos based on React: Querier BuildInfo & Flags, Ruler UI, BlockViewer.
- Optimized Sidecar, Store, Receive, Ruler data retrieval with new TSDB ChunkIterator (capping chunks to 120 samples), which fixed various leaks.
- Fixed sample limit on Store Gateway.
- Added S3 Server Side Encryption options.
- Tons of other important fixes!

### Fixed

- [#2665](https://github.com/thanos-io/thanos/pull/2665) Swift: Fix issue with missing Content-Type HTTP headers.
- [#2800](https://github.com/thanos-io/thanos/pull/2800) Query: Fix handling of `--web.external-prefix` and `--web.route-prefix`.
- [#2834](https://github.com/thanos-io/thanos/pull/2834) Query: Fix rendered JSON state value for rules and alerts should be in lowercase.
- [#2866](https://github.com/thanos-io/thanos/pull/2866) Receive, Querier: Fixed leaks on receive and querier Store API Series, which were leaking on errors.
- [#2937](https://github.com/thanos-io/thanos/pull/2937) Receive: Fixing auto-configuration of `--receive.local-endpoint`.
- [#2895](https://github.com/thanos-io/thanos/pull/2895) Compact: Fix increment of `thanos_compact_downsample_total` metric for downsample of 5m resolution blocks.
- [#2858](https://github.com/thanos-io/thanos/pull/2858) Store: Fix `--store.grpc.series-sample-limit` implementation. The limit is now applied to the sum of all samples fetched across all queried blocks via a single Series call, instead of applying it individually to each block.
- [#2936](https://github.com/thanos-io/thanos/pull/2936) Compact: Fix ReplicaLabelRemover panic when replicaLabels are not specified.
- [#2956](https://github.com/thanos-io/thanos/pull/2956) Store: Fix fetching of chunks bigger than 16000 bytes.
- [#2970](https://github.com/thanos-io/thanos/pull/2970) Store: Upgrade minio-go/v7 to fix slowness when running on EKS.
- [#2957](https://github.com/thanos-io/thanos/pull/2957) Rule: *breaking :warning:* Now sets all of the relevant fields properly; avoids a panic when `/api/v1/rules` is called and the time zone is *not* UTC; `rules` field is an empty array now if no rules have been defined in a rule group. Thanos Rule's `/api/v1/rules` endpoint no longer returns the old, deprecated `partial_response_strategy`. The old, deprecated value has been fixed to `WARN` for quite some time. *Please* use `partialResponseStrategy`.
- [#2976](https://github.com/thanos-io/thanos/pull/2976) Query: Better rounding for incoming query timestamps.
- [#2929](https://github.com/thanos-io/thanos/pull/2929) Mixin: Fix expression for 'unhealthy sidecar' alert and increase the timeout for 10 minutes.
- [#3024](https://github.com/thanos-io/thanos/pull/3024) Query: Consider group name and file for deduplication.
- [#3012](https://github.com/thanos-io/thanos/pull/3012) Ruler,Receiver: Fix TSDB to delete blocks in atomic way.
- [#3046](https://github.com/thanos-io/thanos/pull/3046) Ruler,Receiver: Fixed framing of StoreAPI response, it was one chunk by one.
- [#3095](https://github.com/thanos-io/thanos/pull/3095) Ruler: Update the manager when all rule files are removed.
- [#3105](https://github.com/thanos-io/thanos/pull/3105) Querier: Fix overwriting `maxSourceResolution` when auto downsampling is enabled.
- [#3010](https://github.com/thanos-io/thanos/pull/3010) Querier: Added `--query.lookback-delta` flag to override the default lookback delta in PromQL. The flag should be lookback delta should be set to at least 2 times of the slowest scrape interval. If unset it will use the PromQL default of 5m.

### Added

- [#2305](https://github.com/thanos-io/thanos/pull/2305) Receive,Sidecar,Ruler: Propagate correct (stricter) MinTime for TSDBs that have no block.
- [#2849](https://github.com/thanos-io/thanos/pull/2849) Query, Ruler: Added request logging for HTTP server side.
- [#2832](https://github.com/thanos-io/thanos/pull/2832) ui React: Add runtime and build info page
- [#2926](https://github.com/thanos-io/thanos/pull/2926) API: Add new blocks HTTP API to serve blocks metadata. The status endpoints (`/api/v1/status/flags`, `/api/v1/status/runtimeinfo` and `/api/v1/status/buildinfo`) are now available on all components with a HTTP API.
- [#2892](https://github.com/thanos-io/thanos/pull/2892) Receive: Receiver fails when the initial upload fails.
- [#2865](https://github.com/thanos-io/thanos/pull/2865) ui: Migrate Thanos Ruler UI to React
- [#2964](https://github.com/thanos-io/thanos/pull/2964) Query: Add time range parameters to label APIs. Add `start` and `end` fields to Store API `LabelNamesRequest` and `LabelValuesRequest`.
- [#2996](https://github.com/thanos-io/thanos/pull/2996) Sidecar: Add `reloader_config_apply_errors_total` metric. Add new flags `--reloader.watch-interval`, and `--reloader.retry-interval`.
- [#2973](https://github.com/thanos-io/thanos/pull/2973) Add Thanos Query Frontend component.
- [#2980](https://github.com/thanos-io/thanos/pull/2980) Bucket Viewer: Migrate block viewer to React.
- [#2725](https://github.com/thanos-io/thanos/pull/2725) Add bucket index operation durations: `thanos_bucket_store_cached_series_fetch_duration_seconds` and `thanos_bucket_store_cached_postings_fetch_duration_seconds`.
- [#2931](https://github.com/thanos-io/thanos/pull/2931) Query: Allow passing a `storeMatch[]` to select matching stores when debugging the querier. See [documentation](docs/components/query.md#store-filtering)

### Changed

- [#2893](https://github.com/thanos-io/thanos/pull/2893) Store: Rename metric `thanos_bucket_store_cached_postings_compression_time_seconds` to `thanos_bucket_store_cached_postings_compression_time_seconds_total`.
- [#2915](https://github.com/thanos-io/thanos/pull/2915) Receive,Ruler: Enable TSDB directory locking by default. Add a new flag (`--tsdb.no-lockfile`) to override behavior.
- [#2902](https://github.com/thanos-io/thanos/pull/2902) Querier UI:Separate dedupe and partial response checkboxes per panel in new UI.
- [#2991](https://github.com/thanos-io/thanos/pull/2991) Store: *breaking :warning:* `operation` label value `getrange` changed to `get_range` for `thanos_store_bucket_cache_operation_requests_total` and `thanos_store_bucket_cache_operation_hits_total` to be consistent with bucket operation metrics.
- [#2876](https://github.com/thanos-io/thanos/pull/2876) Receive,Ruler: Updated TSDB and switched to ChunkIterators instead of sample one, which avoids unnecessary decoding / encoding.
- [#3064](https://github.com/thanos-io/thanos/pull/3064) s3: *breaking :warning:* Add SSE/SSE-KMS/SSE-C configuration. The S3 `encrypt_sse: true` option is now deprecated in favour of `sse_config`. If you used `encrypt_sse`, the migration strategy is to set up the following block:

```yaml
sse_config:
  type: SSE-S3
```

## [v0.14.0](https://github.com/thanos-io/thanos/releases/tag/v0.14.0) - 2020.07.10

### Fixed

- [#2637](https://github.com/thanos-io/thanos/pull/2637) Compact: Detect retryable errors that are inside of a wrapped `tsdb.MultiError`.
- [#2648](https://github.com/thanos-io/thanos/pull/2648) Store: Allow index cache and caching bucket to be configured at the same time.
- [#2728](https://github.com/thanos-io/thanos/pull/2728) Query: Fixed panics when using larger number of replica labels with short series label sets.
- [#2787](https://github.com/thanos-io/thanos/pull/2787) Update Prometheus mod to pull in prometheus/prometheus#7414.
- [#2807](https://github.com/thanos-io/thanos/pull/2807) Store: Decreased memory allocations while querying block's index.
- [#2809](https://github.com/thanos-io/thanos/pull/2809) Query: `/api/v1/stores` now guarantees to return a string in the `lastError` field.

### Changed

- [#2658](https://github.com/thanos-io/thanos/pull/2658) [#2703](https://github.com/thanos-io/thanos/pull/2703) Upgrade to Prometheus [@3268eac2ddda](https://github.com/prometheus/prometheus/commit/3268eac2ddda) which is after v2.18.1.
  - TSDB now does memory-mapping of Head chunks and reduces memory usage.
- [#2667](https://github.com/thanos-io/thanos/pull/2667) Store: Removed support to the legacy `index.cache.json`. The hidden flag `--store.disable-index-header` was removed.
- [#2613](https://github.com/thanos-io/thanos/pull/2613) Store: Renamed the caching bucket config option `chunk_object_size_ttl` to `chunk_object_attrs_ttl`.
- [#2667](https://github.com/thanos-io/thanos/pull/2667) Compact: The deprecated flag `--index.generate-missing-cache-file` and the metric `thanos_compact_generated_index_total` were removed.
- [#2671](https://github.com/thanos-io/thanos/pull/2671) *breaking* Tools: Bucket replicate flag `--resolution` is now in Go duration format.
- [#2671](https://github.com/thanos-io/thanos/pull/2671) Tools: Bucket replicate now replicates by default all blocks.
- [#2739](https://github.com/thanos-io/thanos/pull/2739) Changed `bucket tool bucket verify` `--id-whitelist` flag to `--id`.
- [#2748](https://github.com/thanos-io/thanos/pull/2748) Upgrade Prometheus to [@66dfb951c4ca](https://github.com/prometheus/prometheus/commit/66dfb951c4ca2c1dd3f266172a48a925403b13a5) which is after v2.19.0.
  - PromQL now allow us to executed concurrent selects.

### Added

- [#2671](https://github.com/thanos-io/thanos/pull/2671) Tools: Bucket replicate now allows passing repeated `--compaction` and `--resolution` flags.
- [#2657](https://github.com/thanos-io/thanos/pull/2657) Querier: Add the ability to perform concurrent select request per query.
- [#2754](https://github.com/thanos-io/thanos/pull/2754) UI: Add stores page in the React UI.
- [#2752](https://github.com/thanos-io/thanos/pull/2752) Compact: Add flag `--block-viewer.global.sync-block-interval` to configure metadata sync interval for the bucket UI.

## [v0.13.0](https://github.com/thanos-io/thanos/releases/tag/v0.13.0) - 2020.06.22

### Fixed

- [#2548](https://github.com/thanos-io/thanos/pull/2548) Query: Fixed rare cases of double counter reset accounting when querying `rate` with deduplication enabled.
- [#2536](https://github.com/thanos-io/thanos/pull/2536) S3: Fixed AWS STS endpoint url to https for Web Identity providers on AWS EKS.
- [#2501](https://github.com/thanos-io/thanos/pull/2501) Query: Gracefully handle additional fields in `SeriesResponse` protobuf message that may be added in the future.
- [#2568](https://github.com/thanos-io/thanos/pull/2568) Query: Don't close the connection of strict, static nodes if establishing a connection had succeeded but Info() call failed.
- [#2615](https://github.com/thanos-io/thanos/pull/2615) Rule: Fix bugs where rules were out of sync.
- [#2614](https://github.com/thanos-io/thanos/pull/2614) Tracing: Disabled Elastic APM Go Agent default tracer on initialization to disable the default metric gatherer.
- [#2525](https://github.com/thanos-io/thanos/pull/2525) Query: Fixed logging for dns resolution error in the `Query` component.
- [#2484](https://github.com/thanos-io/thanos/pull/2484) Query/Ruler: Fixed issue #2483, when web.route-prefix is set, it is added twice in HTTP router prefix.
- [#2416](https://github.com/thanos-io/thanos/pull/2416) Bucket: Fixed issue #2416 bug in `inspect --sort-by` doesn't work correctly in all cases.
- [#2719](https://github.com/thanos-io/thanos/pull/2719) Query: `irate` and `resets` use now counter downsampling aggregations.
- [#2705](https://github.com/thanos-io/thanos/pull/2705) minio-go: Added support for `af-south-1` and `eu-south-1` regions.
- [#2753](https://github.com/thanos-io/thanos/issues/2753) Sidecar, Receive, Rule: Fixed possibility of out of order uploads in error cases. This could potentially cause Compactor to create overlapping blocks.

### Added

- [#2012](https://github.com/thanos-io/thanos/pull/2012) Receive: Added multi-tenancy support (based on header)
- [#2502](https://github.com/thanos-io/thanos/pull/2502) StoreAPI: Added `hints` field to `SeriesResponse`. Hints in an opaque data structure that can be used to carry additional information from the store and its content is implementation specific.
- [#2521](https://github.com/thanos-io/thanos/pull/2521) Sidecar: Added `thanos_sidecar_reloader_reloads_failed_total`, `thanos_sidecar_reloader_reloads_total`, `thanos_sidecar_reloader_watch_errors_total`, `thanos_sidecar_reloader_watch_events_total` and `thanos_sidecar_reloader_watches` metrics.
- [#2412](https://github.com/thanos-io/thanos/pull/2412) UI: Added React UI from Prometheus upstream. Currently only accessible from Query component as only `/graph` endpoint is migrated.
- [#2532](https://github.com/thanos-io/thanos/pull/2532) Store: Added hidden option `--store.caching-bucket.config=<yaml content>` (or `--store.caching-bucket.config-file=<file.yaml>`) for experimental caching bucket, that can cache chunks into shared memcached. This can speed up querying and reduce number of requests to object storage.
- [#2579](https://github.com/thanos-io/thanos/pull/2579) Store: Experimental caching bucket can now cache metadata as well. Config has changed from #2532.
- [#2526](https://github.com/thanos-io/thanos/pull/2526) Compact: In case there are no labels left after deduplication via `--deduplication.replica-label`, assign first `replica-label` with value `deduped`.
- [#2621](https://github.com/thanos-io/thanos/pull/2621) Receive: Added flag to configure forward request timeout. Receive write will complete request as soon as quorum of writes succeeds.

### Changed

- [#2194](https://github.com/thanos-io/thanos/pull/2194) Updated to golang v1.14.2.
- [#2505](https://github.com/thanos-io/thanos/pull/2505) Store: Removed obsolete `thanos_store_node_info` metric.
- [#2513](https://github.com/thanos-io/thanos/pull/2513) Tools: Moved `thanos bucket` commands to `thanos tools bucket`, also moved `thanos check rules` to `thanos tools rules-check`. `thanos tools rules-check` also takes rules by `--rules` repeated flag not argument anymore.
- [#2548](https://github.com/thanos-io/thanos/pull/2548/commits/53e69bd89b2b08c18df298eed7d90cb7179cc0ec) Store, Querier: remove duplicated chunks on StoreAPI.
- [#2596](https://github.com/thanos-io/thanos/pull/2596) Updated Prometheus dependency to [@cd73b3d33e064bbd846fc7a26dc8c313d46af382](https://github.com/prometheus/prometheus/commit/cd73b3d33e064bbd846fc7a26dc8c313d46af382) which falls in between v2.17.0 and v2.18.0.
  - Receive,Rule: TSDB now supports isolation of append and queries.
  - Receive,Rule: TSDB now holds less WAL files after Head Truncation.
- [#2450](https://github.com/thanos-io/thanos/pull/2450) Store: Added Regex-set optimization for `label=~"a|b|c"` matchers.
- [#2526](https://github.com/thanos-io/thanos/pull/2526) Compact: In case there are no labels left after deduplication via `--deduplication.replica-label`, assign first `replica-label` with value `deduped`.
- [#2603](https://github.com/thanos-io/thanos/pull/2603) Store/Querier: Significantly optimize cases where StoreAPIs or blocks returns exact overlapping chunks (e.g Store GW and sidecar or brute force Store Gateway HA).

## [v0.12.2](https://github.com/thanos-io/thanos/releases/tag/v0.12.2) - 2020.04.30

### Fixed

- [#2459](https://github.com/thanos-io/thanos/issues/2459) Compact: Fixed issue with old blocks being marked and deleted in a (slow) loop.
- [#2533](https://github.com/thanos-io/thanos/pull/2515) Rule: do not wrap reload endpoint with `/`. Makes `/-/reload` accessible again when no prefix has been specified.

## [v0.12.1](https://github.com/thanos-io/thanos/releases/tag/v0.12.1) - 2020.04.20

### Fixed

- [#2411](https://github.com/thanos-io/thanos/pull/2411) Query: fix a bug where queries might not time out sometimes due to issues with one or more StoreAPIs.
- [#2475](https://github.com/thanos-io/thanos/pull/2475) Store: remove incorrect optimizations for queries with `=~".*"` and `!=~".*"` matchers.
- [#2472](https://github.com/thanos-io/thanos/pull/2472) Compact: fix a bug where partial blocks were never deleted, causing spam of warnings.
- [#2474](https://github.com/thanos-io/thanos/pull/2474) Store: fix a panic caused by concurrent memory access during block filtering.

## [v0.12.0](https://github.com/thanos-io/thanos/releases/tag/v0.12.0) - 2020.04.15

### Fixed

- [#2288](https://github.com/thanos-io/thanos/pull/2288) Ruler: fixes issue #2281, a bug causing incorrect parsing of query address with path prefix.
- [#2238](https://github.com/thanos-io/thanos/pull/2238) Ruler: fixed issue #2204, where a bug in alert queue signaling filled up the queue and alerts were dropped.
- [#2231](https://github.com/thanos-io/thanos/pull/2231) Bucket Web: sort chunks by thanos.downsample.resolution for better grouping.
- [#2254](https://github.com/thanos-io/thanos/pull/2254) Bucket: fix issue where metrics were registered multiple times in bucket replicate.
- [#2271](https://github.com/thanos-io/thanos/pull/2271) Bucket Web: fixed issue #2260, where the bucket passes null when storage is empty.
- [#2339](https://github.com/thanos-io/thanos/pull/2339) Query: fix a bug where `--store.unhealthy-timeout` was never respected.
- [#2208](https://github.com/thanos-io/thanos/pull/2208) Query and Rule: fix handling of `web.route-prefix` to correctly handle `/` and prefixes that do not begin with a `/`.
- [#2311](https://github.com/thanos-io/thanos/pull/2311) Receive: ensure receive component serves TLS when TLS configuration is provided.
- [#2319](https://github.com/thanos-io/thanos/pull/2319) Query: fixed inconsistent naming of metrics.
- [#2390](https://github.com/thanos-io/thanos/pull/2390) Store: fixed bug that was causing all posting offsets to be used instead of only 1/32 as intended; added hidden flag to control this behavior.
- [#2393](https://github.com/thanos-io/thanos/pull/2393) Store: fixed bug causing certain not-existing label values queried to fail with "invalid-size" error from binary header.
- [#2382](https://github.com/thanos-io/thanos/pull/2382) Store: fixed bug causing partial writes of index-header.
- [#2383](https://github.com/thanos-io/thanos/pull/2383) Store: handle expected errors correctly, e.g. do not increment failure counters.

### Added

- [#2252](https://github.com/thanos-io/thanos/pull/2252) Query: add new `--store-strict` flag. More information available [here](docs/proposals-done/202001-thanos-query-health-handling.md).
- [#2265](https://github.com/thanos-io/thanos/pull/2265) Compact: add `--wait-interval` to specify compaction wait interval between consecutive compact runs when `--wait` is enabled.
- [#2250](https://github.com/thanos-io/thanos/pull/2250) Compact: enable vertical compaction for offline deduplication (experimental). Uses `--deduplication.replica-label` flag to specify the replica label on which to deduplicate (hidden). Please note that this uses a NAIVE algorithm for merging (no smart replica deduplication, just chaining samples together). This works well for deduplication of blocks with **precisely the same samples** like those produced by Receiver replication. We plan to add a smarter algorithm in the following weeks.
- [#1714](https://github.com/thanos-io/thanos/pull/1714) Compact: the compact component now exposes the bucket web UI when it is run as a long-lived process.
- [#2304](https://github.com/thanos-io/thanos/pull/2304) Store: added `max_item_size` configuration option to memcached-based index cache. This should be set to the max item size configured in memcached (`-I` flag) in order to not waste network round-trips to cache items larger than the limit configured in memcached.
- [#2297](https://github.com/thanos-io/thanos/pull/2297) Store: add `--experimental.enable-index-cache-postings-compression` flag to enable re-encoding and compressing postings before storing them into the cache. Compressed postings take about 10% of the original size.
- [#2357](https://github.com/thanos-io/thanos/pull/2357) Compact and Store: the compact and store components now serve the bucket UI on `:<http-port>/loaded`, which shows exactly the blocks that are currently seen by compactor and the store gateway. The compactor also serves a different bucket UI on `:<http-port>/global`, which shows the status of object storage without any filters.
- [#2172](https://github.com/thanos-io/thanos/pull/2172) Store: add support for sharding the store component based on the label hash.
- [#2113](https://github.com/thanos-io/thanos/pull/2113) Bucket: added `thanos bucket replicate` command to replicate blocks from one bucket to another.
- [#1922](https://github.com/thanos-io/thanos/pull/1922) Docs: create a new document to explain sharding in Thanos.
- [#2230](https://github.com/thanos-io/thanos/pull/2230) Store: optimize conversion of labels.

### Changed

- [#2136](https://github.com/thanos-io/thanos/pull/2136) *breaking* Store, Compact, Bucket: schedule block deletion by adding deletion-mark.json. This adds a consistent way for multiple readers and writers to access object storage. Since there are no consistency guarantees provided by some Object Storage providers, this PR adds a consistent lock-free way of dealing with Object Storage irrespective of the choice of object storage. In order to achieve this co-ordination, blocks are not deleted directly. Instead, blocks are marked for deletion by uploading the `deletion-mark.json` file for the block that was chosen to be deleted. This file contains Unix time of when the block was marked for deletion. If you want to keep existing behavior, you should add `--delete-delay=0s` as a flag.
- [#2090](https://github.com/thanos-io/thanos/issues/2090) *breaking* Downsample command: the `downsample` command has moved and is now a sub-command of the `thanos bucket` sub-command; it cannot be called via `thanos downsample` any more.
- [#2294](https://github.com/thanos-io/thanos/pull/2294) Store: optimizations for fetching postings. Queries using `=~".*"` matchers or negation matchers (`!=...` or `!~...`) benefit the most.
- [#2301](https://github.com/thanos-io/thanos/pull/2301) Ruler: exit with an error when initialization fails.
- [#2310](https://github.com/thanos-io/thanos/pull/2310) Query: report timespan 0 to 0 when discovering no stores.
- [#2330](https://github.com/thanos-io/thanos/pull/2330) Store: index-header is no longer experimental. It is enabled by default for store Gateway. You can disable it with new hidden flag: `--store.disable-index-header`. The `--experimental.enable-index-header` flag was removed.
- [#1848](https://github.com/thanos-io/thanos/pull/1848) Ruler: allow returning error messages when a reload is triggered via HTTP.
- [#2270](https://github.com/thanos-io/thanos/pull/2277) All: Thanos components will now print stack traces when they error out.

## [v0.11.0](https://github.com/thanos-io/thanos/releases/tag/v0.11.0) - 2020.03.02

### Fixed

- [#2033](https://github.com/thanos-io/thanos/pull/2033) Minio-go: Fixed Issue #1494 support Web Identity providers for IAM credentials for AWS EKS.
- [#1985](https://github.com/thanos-io/thanos/pull/1985) Store Gateway: Fixed case where series entry is larger than 64KB in index.
- [#2051](https://github.com/thanos-io/thanos/pull/2051) Ruler: Fixed issue where ruler does not expose shipper metrics.
- [#2101](https://github.com/thanos-io/thanos/pull/2101) Ruler: Fixed bug where thanos_alert_sender_errors_total was not registered.
- [#1789](https://github.com/thanos-io/thanos/pull/1789) Store Gateway: Improve timeouts.
- [#2139](https://github.com/thanos-io/thanos/pull/2139) Properly handle SIGHUP for reloading.
- [#2040](https://github.com/thanos-io/thanos/pull/2040) UI: Fix URL of alerts in Ruler
- [#2033](https://github.com/thanos-io/thanos/pull/1978) Ruler: Fix tracing in Thanos Ruler

### Added

- [#2003](https://github.com/thanos-io/thanos/pull/2003) Query: Support downsampling for /series.
- [#1952](https://github.com/thanos-io/thanos/pull/1952) Store Gateway: Implemented [binary index header](docs/proposals-done/201912-thanos-binary-index-header.md). This significantly reduces resource consumption (memory, CPU, net bandwidth) for startup and data loading processes as well as baseline memory. This means that adding more blocks into object storage, without querying them will use almost no resources. This, however, **still means that querying large amounts of data** will result in high spikes of memory and CPU use as before, due to simply fetching large amounts of metrics data. Since we fixed baseline, we are now focusing on query performance optimizations in separate initiatives. To enable experimental `index-header` mode run store with hidden `experimental.enable-index-header` flag.
- [#2009](https://github.com/thanos-io/thanos/pull/2009) Store Gateway: Minimum age of all blocks before they are being read. Set it to a safe value (e.g 30m) if your object storage is eventually consistent. GCS and S3 are (roughly) strongly consistent.
- [#1963](https://github.com/thanos-io/thanos/pull/1963) Mixin: Add Thanos Ruler alerts.
- [#1984](https://github.com/thanos-io/thanos/pull/1984) Query: Add cache-control header to not cache on error.
- [#1870](https://github.com/thanos-io/thanos/pull/1870) UI: Persist settings in query.
- [#1969](https://github.com/thanos-io/thanos/pull/1969) Sidecar: allow setting http connection pool size via flags.
- [#1967](https://github.com/thanos-io/thanos/issues/1967) Receive: Allow local TSDB compaction.
- [#1939](https://github.com/thanos-io/thanos/pull/1939) Ruler: Add TLS and authentication support for query endpoints with the `--query.config` and `--query.config-file` CLI flags. See [documentation](docs/components/rule.md#configuration) for further information.
- [#1982](https://github.com/thanos-io/thanos/pull/1982) Ruler: Add support for Alertmanager v2 API endpoints.
- [#2030](https://github.com/thanos-io/thanos/pull/2030) Query: Add `thanos_proxy_store_empty_stream_responses_total` metric for number of empty responses from stores.
- [#2049](https://github.com/thanos-io/thanos/pull/2049) Tracing: Support sampling on Elastic APM with new sample_rate setting.
- [#2008](https://github.com/thanos-io/thanos/pull/2008) Querier, Receiver, Sidecar, Store: Add gRPC [health check](https://github.com/grpc/grpc/blob/master/doc/health-checking.md) endpoints.
- [#2145](https://github.com/thanos-io/thanos/pull/2145) Tracing: track query sent to prometheus via remote read api.

### Changed

- [#1970](https://github.com/thanos-io/thanos/issues/1970) *breaking* Receive: Use gRPC for forwarding requests between peers. Note that existing values for the `--receive.local-endpoint` flag and the endpoints in the hashring configuration file must now specify the receive gRPC port and must be updated to be a simple `host:port` combination, e.g. `127.0.0.1:10901`, rather than a full HTTP URL, e.g. `http://127.0.0.1:10902/api/v1/receive`.
- [#1933](https://github.com/thanos-io/thanos/pull/1933) Add a flag `--tsdb.wal-compression` to configure whether to enable tsdb wal compression in ruler and receiver.
- [#2021](https://github.com/thanos-io/thanos/pull/2021) Rename metric `thanos_query_duplicated_store_address` to `thanos_query_duplicated_store_addresses_total` and `thanos_rule_duplicated_query_address` to `thanos_rule_duplicated_query_addresses_total`.
- [#2166](https://github.com/thanos-io/thanos/pull/2166) Bucket Web: improve the tooltip for the bucket UI; it was reconstructed and now exposes much more information about blocks.

## [v0.10.1](https://github.com/thanos-io/thanos/releases/tag/v0.10.1) - 2020.01.24

### Fixed

- [#2015](https://github.com/thanos-io/thanos/pull/2015) Sidecar: Querier /api/v1/series bug fixed when time range was ignored inside sidecar. The bug was noticeable for example when using Grafana template variables.
- [#2120](https://github.com/thanos-io/thanos/pull/2120) Bucket Web: Set state of status prober properly.

## [v0.10.0](https://github.com/thanos-io/thanos/releases/tag/v0.10.0) - 2020.01.13

### Fixed

- [#1919](https://github.com/thanos-io/thanos/issues/1919) Compactor: Fixed potential data loss when uploading older blocks, or upload taking long time while compactor is running.
- [#1937](https://github.com/thanos-io/thanos/pull/1937) Compactor: Improved synchronization of meta JSON files. Compactor now properly handles partial block uploads for all operation like retention apply, downsampling and compaction. Additionally:

  - Removed `thanos_compact_sync_meta_*` metrics. Use `thanos_blocks_meta_*` metrics instead.
  - Added `thanos_consistency_delay_seconds` and `thanos_compactor_aborted_partial_uploads_deletion_attempts_total` metrics.

- [#1936](https://github.com/thanos-io/thanos/pull/1936) Store: Improved synchronization of meta JSON files. Store now properly handles corrupted disk cache. Added meta.json sync metrics.
- [#1856](https://github.com/thanos-io/thanos/pull/1856) Receive: close DBReadOnly after flushing to fix a memory leak.
- [#1882](https://github.com/thanos-io/thanos/pull/1882) Receive: upload to object storage as 'receive' rather than 'sidecar'.
- [#1907](https://github.com/thanos-io/thanos/pull/1907) Store: Fixed the duration unit for the metric `thanos_bucket_store_series_gate_duration_seconds`.
- [#1931](https://github.com/thanos-io/thanos/pull/1931) Compact: Fixed the compactor successfully exiting when actually an error occurred while compacting a blocks group.
- [#1872](https://github.com/thanos-io/thanos/pull/1872) Ruler: `/api/v1/rules` now shows a properly formatted value
- [#1945](https://github.com/thanos-io/thanos/pull/1945) `master` container images are now built with Go 1.13
- [#1956](https://github.com/thanos-io/thanos/pull/1956) Ruler: now properly ignores duplicated query addresses
- [#1975](https://github.com/thanos-io/thanos/pull/1975) Store Gateway: fixed panic caused by memcached servers selector when there's 1 memcached node

### Added

- [#1852](https://github.com/thanos-io/thanos/pull/1852) Add support for `AWS_CONTAINER_CREDENTIALS_FULL_URI` by upgrading to minio-go v6.0.44
- [#1854](https://github.com/thanos-io/thanos/pull/1854) Update Rule UI to support alerts count displaying and filtering.
- [#1838](https://github.com/thanos-io/thanos/pull/1838) Ruler: Add TLS and authentication support for Alertmanager with the `--alertmanagers.config` and `--alertmanagers.config-file` CLI flags. See [documentation](docs/components/rule.md#configuration) for further information.
- [#1838](https://github.com/thanos-io/thanos/pull/1838) Ruler: Add a new `--alertmanagers.sd-dns-interval` CLI option to specify the interval between DNS resolutions of Alertmanager hosts.
- [#1881](https://github.com/thanos-io/thanos/pull/1881) Store Gateway: memcached support for index cache. See [documentation](docs/components/store.md#index-cache) for further information.
- [#1904](https://github.com/thanos-io/thanos/pull/1904) Add a skip-chunks option in Store Series API to improve the response time of `/api/v1/series` endpoint.
- [#1910](https://github.com/thanos-io/thanos/pull/1910) Query: `/api/v1/labels` now understands `POST` - useful for sending bigger requests

### Changed

- [#1947](https://github.com/thanos-io/thanos/pull/1947) Upgraded Prometheus dependencies to v2.15.2. This includes:

  - Compactor: Significant reduction of memory footprint for compaction and downsampling process.
  - Querier: Accepting spaces between time range and square bracket. e.g `[ 5m]`
  - Querier: Improved PromQL parser performance.

- [#1833](https://github.com/thanos-io/thanos/pull/1833) `--shipper.upload-compacted` flag has been promoted to non hidden, non experimental state. More info available [here](docs/quick-tutorial.md#uploading-old-metrics).
- [#1867](https://github.com/thanos-io/thanos/pull/1867) Ruler: now sets a `Thanos/$version` `User-Agent` in requests
- [#1887](https://github.com/thanos-io/thanos/pull/1887) Service discovery now deduplicates targets between different target groups

## [v0.9.0](https://github.com/thanos-io/thanos/releases/tag/v0.9.0) - 2019.12.03

### Added

- [#1678](https://github.com/thanos-io/thanos/pull/1678) Add Lightstep as a tracing provider.
- [#1687](https://github.com/thanos-io/thanos/pull/1687) Add a new `--grpc-grace-period` CLI option to components which serve gRPC to set how long to wait until gRPC Server shuts down.
- [#1660](https://github.com/thanos-io/thanos/pull/1660) Sidecar: Add a new `--prometheus.ready_timeout` CLI option to the sidecar to set how long to wait until Prometheus starts up.
- [#1573](https://github.com/thanos-io/thanos/pull/1573) `AliYun OSS` object storage, see [documents](docs/storage.md#aliyun-oss) for further information.
- [#1680](https://github.com/thanos-io/thanos/pull/1680) Add a new `--http-grace-period` CLI option to components which serve HTTP to set how long to wait until HTTP Server shuts down.
- [#1712](https://github.com/thanos-io/thanos/pull/1712) Bucket: Rename flag on bucket web component from `--listen` to `--http-address` to match other components.
- [#1733](https://github.com/thanos-io/thanos/pull/1733) Compactor: New metric `thanos_compactor_iterations_total` on Thanos Compactor which shows the number of successful iterations.
- [#1758](https://github.com/thanos-io/thanos/pull/1758) Bucket: `thanos bucket web` now supports `--web.external-prefix` for proxying on a subpath.
- [#1770](https://github.com/thanos-io/thanos/pull/1770) Bucket: Add `--web.prefix-header` flags to allow for bucket UI to be accessible behind a reverse proxy.
- [#1668](https://github.com/thanos-io/thanos/pull/1668) Receiver: Added TLS options for both server and client remote write.

### Fixed

- [#1656](https://github.com/thanos-io/thanos/pull/1656) Store Gateway: Store now starts metric and status probe HTTP server earlier in its start-up sequence. `/-/healthy` endpoint now starts to respond with success earlier. `/metrics` endpoint starts serving metrics earlier as well. Make sure to point your readiness probes to the `/-/ready` endpoint rather than `/metrics`.
- [#1669](https://github.com/thanos-io/thanos/pull/1669) Store Gateway: Fixed store sharding. Now it does not load excluded meta.jsons and load/fetch index-cache.json files.
- [#1670](https://github.com/thanos-io/thanos/pull/1670) Sidecar: Fixed un-ordered blocks upload. Sidecar now uploads the oldest blocks first.
- [#1568](https://github.com/thanos-io/thanos/pull/1709) Store Gateway: Store now retains the first raw value of a chunk during downsampling to avoid losing some counter resets that occur on an aggregation boundary.
- [#1751](https://github.com/thanos-io/thanos/pull/1751) Querier: Fixed labels for StoreUI
- [#1773](https://github.com/thanos-io/thanos/pull/1773) Ruler: Fixed the /api/v1/rules endpoint that returned 500 status code with `failed to assert type of rule ...` message.
- [#1770](https://github.com/thanos-io/thanos/pull/1770) Querier: Fixed `--web.external-prefix` 404s for static resources.
- [#1785](https://github.com/thanos-io/thanos/pull/1785) Ruler: The /api/v1/rules endpoints now returns the original rule filenames.
- [#1791](https://github.com/thanos-io/thanos/pull/1791) Ruler: Ruler now supports identical rule filenames in different directories.
- [#1562](https://github.com/thanos-io/thanos/pull/1562) Querier: Downsampling option now carries through URL.
- [#1675](https://github.com/thanos-io/thanos/pull/1675) Querier: Reduced resource usage while using certain queries like `offset`.
- [#1725](https://github.com/thanos-io/thanos/pull/1725) & [#1718](https://github.com/thanos-io/thanos/pull/1718) Store Gateway: Per request memory improvements.

### Changed

- [#1666](https://github.com/thanos-io/thanos/pull/1666) Compact: `thanos_compact_group_compactions_total` now counts block compactions, so operations that resulted in a compacted block. The old behaviour is now exposed by new metric: `thanos_compact_group_compaction_runs_started_total` and `thanos_compact_group_compaction_runs_completed_total` which counts compaction runs overall.
- [#1748](https://github.com/thanos-io/thanos/pull/1748) Updated all dependencies.
- [#1694](https://github.com/thanos-io/thanos/pull/1694) `prober_ready` and `prober_healthy` metrics are removed, for sake of `status`. Now `status` exposes same metric with a label, `check`. `check` can have "healty" or "ready" depending on status of the probe.
- [#1790](https://github.com/thanos-io/thanos/pull/1790) Ruler: Fixes subqueries support for ruler.
- [#1769](https://github.com/thanos-io/thanos/pull/1769) & [#1545](https://github.com/thanos-io/thanos/pull/1545) Adjusted most of the metrics histogram buckets.

## [v0.8.1](https://github.com/thanos-io/thanos/releases/tag/v0.8.1) - 2019.10.14

### Fixed

- [#1632](https://github.com/thanos-io/thanos/issues/1632) Removes the duplicated external labels detection on Thanos Querier; warning only; Made Store Gateway compatible with older Querier versions.
  - NOTE: `thanos_store_nodes_grpc_connections` metric is now per `external_labels` and `store_type`. It is a recommended metric for Querier storeAPIs. `thanos_store_node_info` is marked as obsolete and will be removed in next release.
  - NOTE2: Store Gateway is now advertising artificial: `"@thanos_compatibility_store_type=store"` label. This is to have the current Store Gateway compatible with Querier pre v0.8.0. This label can be disabled by hidden `debug.advertise-compatibility-label=false` flag on Store Gateway.

## [v0.8.0](https://github.com/thanos-io/thanos/releases/tag/v0.8.0) - 2019.10.10

Lot's of improvements this release! Noteworthy items:

- First Katacoda tutorial! 🐱
- Fixed Deletion order causing Compactor to produce not needed 👻 blocks with missing random files.
- Store GW memory improvements (more to come!).
- Querier allows multiple deduplication labels.
- Both Compactor and Store Gateway can be **sharded** within the same bucket using relabelling!
- Sidecar exposed data from Prometheus can be now limited to given `min-time` (e.g 3h only).
- Numerous Thanos Receive improvements.

Make sure you check out Prometheus 2.13.0 as well. New release drastically improves usage and resource consumption of both Prometheus and sidecar with Thanos: https://prometheus.io/blog/2019/10/10/remote-read-meets-streaming/

### Added

- [#1619](https://github.com/thanos-io/thanos/pull/1619) Thanos sidecar allows to limit min time range for data it exposes from Prometheus.
- [#1583](https://github.com/thanos-io/thanos/pull/1583) Thanos sharding:
  - Add relabel config (`--selector.relabel-config-file` and `selector.relabel-config`) into Thanos Store and Compact components. Selecting blocks to serve depends on the result of block labels relabeling.
  - For store gateway, advertise labels from "approved" blocks.
- [#1540](https://github.com/thanos-io/thanos/pull/1540) Thanos Downsample added `/-/ready` and `/-/healthy` endpoints.
- [#1538](https://github.com/thanos-io/thanos/pull/1538) Thanos Rule added `/-/ready` and `/-/healthy` endpoints.
- [#1537](https://github.com/thanos-io/thanos/pull/1537) Thanos Receive added `/-/ready` and `/-/healthy` endpoints.
- [#1460](https://github.com/thanos-io/thanos/pull/1460) Thanos Store Added `/-/ready` and `/-/healthy` endpoints.
- [#1534](https://github.com/thanos-io/thanos/pull/1534) Thanos Query Added `/-/ready` and `/-/healthy` endpoints.
- [#1533](https://github.com/thanos-io/thanos/pull/1533) Thanos inspect now supports the timeout flag.
- [#1496](https://github.com/thanos-io/thanos/pull/1496) Thanos Receive now supports setting block duration.
- [#1362](https://github.com/thanos-io/thanos/pull/1362) Optional `replicaLabels` param for `/query` and `/query_range` querier endpoints. When provided overwrite the `query.replica-label` cli flags.
- [#1482](https://github.com/thanos-io/thanos/pull/1482) Thanos now supports Elastic APM as tracing provider.
- [#1612](https://github.com/thanos-io/thanos/pull/1612) Thanos Rule added `resendDelay` flag.
- [#1480](https://github.com/thanos-io/thanos/pull/1480) Thanos Receive flushes storage on hashring change.
- [#1613](https://github.com/thanos-io/thanos/pull/1613) Thanos Receive now traces forwarded requests.

### Changed

- [#1362](https://github.com/thanos-io/thanos/pull/1362) `query.replica-label` configuration can be provided more than once for multiple deduplication labels like: `--query.replica-label=prometheus_replica --query.replica-label=service`.
- [#1581](https://github.com/thanos-io/thanos/pull/1581) Thanos Store now can use smaller buffer sizes for Bytes pool; reducing memory for some requests.
- [#1622](https://github.com/thanos-io/thanos/pull/1622) & [#1590](https://github.com/thanos-io/thanos/pull/1590) Upgraded to Go 1.13.1
- [#1498](https://github.com/thanos-io/thanos/pull/1498) Thanos Receive change flag `labels` to `label` to be consistent with other commands.

### Fixed

- [#1525](https://github.com/thanos-io/thanos/pull/1525) Thanos now deletes block's file in correct order allowing to detect partial blocks without problems.
- [#1505](https://github.com/thanos-io/thanos/pull/1505) Thanos Store now removes invalid local cache blocks.
- [#1587](https://github.com/thanos-io/thanos/pull/1587) Thanos Sidecar cleanups all cache dirs after each compaction run.
- [#1582](https://github.com/thanos-io/thanos/pull/1582) Thanos Rule correctly parses Alertmanager URL if there is more `+` in it.
- [#1544](https://github.com/thanos-io/thanos/pull/1544) Iterating over object store is resilient to the edge case for some providers.
- [#1469](https://github.com/thanos-io/thanos/pull/1469) Fixed Azure potential failures (EOF) when requesting more data then blob has.
- [#1512](https://github.com/thanos-io/thanos/pull/1512) Thanos Store fixed memory leak for chunk pool.
- [#1488](https://github.com/thanos-io/thanos/pull/1488) Thanos Rule now now correctly links to query URL from rules and alerts.

## [v0.7.0](https://github.com/thanos-io/thanos/releases/tag/v0.7.0) - 2019.09.02

Accepted into CNCF:

- Thanos moved to new repository https://github.com/thanos-io/thanos
- Docker images moved to https://quay.io/thanos/thanos and mirrored at https://hub.docker.com/r/thanosio/thanos
- Slack moved to https://slack.cncf.io `#thanos`/`#thanos-dev`/`#thanos-prs`

### Added

- [#1478](https://github.com/thanos-io/thanos/pull/1478) Thanos components now exposes gRPC server metrics as soon as server starts, to provide more reliable data for instrumentation.
- [#1378](https://github.com/thanos-io/thanos/pull/1378) Thanos Receive now exposes `thanos_receive_config_hash`, `thanos_receive_config_last_reload_successful` and `thanos_receive_config_last_reload_success_timestamp_seconds` metrics to track latest configuration change
- [#1268](https://github.com/thanos-io/thanos/pull/1268) Thanos Sidecar added support for newest Prometheus streaming remote read added [here](https://github.com/prometheus/prometheus/pull/5703). This massively improves memory required by single request for both Prometheus and sidecar. Single requests now should take constant amount of memory on sidecar, so resource consumption prediction is now straightforward. This will be used if you have Prometheus `2.13` or `2.12-master`.
- [#1358](https://github.com/thanos-io/thanos/pull/1358) Added `part_size` configuration option for HTTP multipart requests minimum part size for S3 storage type
- [#1363](https://github.com/thanos-io/thanos/pull/1363) Thanos Receive now exposes `thanos_receive_hashring_nodes` and `thanos_receive_hashring_tenants` metrics to monitor status of hash-rings
- [#1395](https://github.com/thanos-io/thanos/pull/1395) Thanos Sidecar added `/-/ready` and `/-/healthy` endpoints to Thanos sidecar.
- [#1297](https://github.com/thanos-io/thanos/pull/1297) Thanos Compact added `/-/ready` and `/-/healthy` endpoints to Thanos compact.
- [#1431](https://github.com/thanos-io/thanos/pull/1431) Thanos Query added hidden flag to allow the use of downsampled resolution data for instant queries.
- [#1408](https://github.com/thanos-io/thanos/pull/1408) Thanos Store Gateway can now allow the specifying of supported time ranges it will serve (time sharding). Flags: `min-time` & `max-time`

### Changed

- [#1414](https://github.com/thanos-io/thanos/pull/1413) Upgraded important dependencies: Prometheus to 2.12-rc.0. TSDB is now part of Prometheus.
- [#1380](https://github.com/thanos-io/thanos/pull/1380) Upgraded important dependencies: Prometheus to 2.11.1 and TSDB to 0.9.1. Some changes affecting Querier:
  - [ENHANCEMENT] Query performance improvement: Efficient iteration and search in HashForLabels and HashWithoutLabels. #5707
  - [ENHANCEMENT] Optimize queries using regexp for set lookups. tsdb#602
  - [BUGFIX] prometheus_tsdb_compactions_failed_total is now incremented on any compaction failure. tsdb#613
  - [BUGFIX] PromQL: Correctly display {**name**="a"}.
- [#1338](https://github.com/thanos-io/thanos/pull/1338) Thanos Query still warns on store API duplicate, but allows a single one from duplicated set. This is gracefully warn about the problematic logic and not disrupt immediately.
- [#1385](https://github.com/thanos-io/thanos/pull/1385) Thanos Compact exposes flag to disable downsampling `downsampling.disable`.

### Fixed

- [#1327](https://github.com/thanos-io/thanos/pull/1327) Thanos Query `/series` API end-point now properly returns an empty array just like Prometheus if there are no results
- [#1302](https://github.com/thanos-io/thanos/pull/1302) Thanos now efficiently reuses HTTP keep-alive connections
- [#1371](https://github.com/thanos-io/thanos/pull/1371) Thanos Receive fixed race condition in hashring
- [#1430](https://github.com/thanos-io/thanos/pull/1430) Thanos fixed value of GOMAXPROCS inside container.
- [#1410](https://github.com/thanos-io/thanos/pull/1410) Fix for CVE-2019-10215

### Deprecated

- [#1458](https://github.com/thanos-io/thanos/pull/1458) Thanos Query and Receive now use common instrumentation middleware. As as result, for sake of `http_requests_total` and `http_request_duration_seconds_bucket`; Thanos Query no longer exposes `thanos_query_api_instant_query_duration_seconds`, `thanos_query_api_range_query_duration_second` metrics and Thanos Receive no longer exposes `thanos_http_request_duration_seconds`, `thanos_http_requests_total`, `thanos_http_response_size_bytes`.
- [#1423](https://github.com/thanos-io/thanos/pull/1423) Thanos Bench deprecated.

## [v0.6.0](https://github.com/thanos-io/thanos/releases/tag/v0.6.0) - 2019.07.18

### Added

- [#1097](https://github.com/thanos-io/thanos/pull/1097) Added `thanos check rules` linter for Thanos rule rules files.

- [#1253](https://github.com/thanos-io/thanos/pull/1253) Add support for specifying a maximum amount of retries when using Azure Blob storage (default: no retries).

- [#1244](https://github.com/thanos-io/thanos/pull/1244) Thanos Compact now exposes new metrics `thanos_compact_downsample_total` and `thanos_compact_downsample_failures_total` which are useful to catch when errors happen

- [#1260](https://github.com/thanos-io/thanos/pull/1260) Thanos Query/Rule now exposes metrics `thanos_querier_store_apis_dns_provider_results` and `thanos_ruler_query_apis_dns_provider_results` which tell how many addresses were configured and how many were actually discovered respectively

- [#1248](https://github.com/thanos-io/thanos/pull/1248) Add a web UI to show the state of remote storage.

- [#1217](https://github.com/thanos-io/thanos/pull/1217) Thanos Receive gained basic hashring support

- [#1262](https://github.com/thanos-io/thanos/pull/1262) Thanos Receive got a new metric `thanos_http_requests_total` which shows how many requests were handled by it

- [#1243](https://github.com/thanos-io/thanos/pull/1243) Thanos Receive got an ability to forward time series data between nodes. Now you can pass the hashring configuration via `--receive.hashrings-file`; the refresh interval `--receive.hashrings-file-refresh-interval`; the name of the local node's name `--receive.local-endpoint`; and finally the header's name which is used to determine the tenant `--receive.tenant-header`.

- [#1147](https://github.com/thanos-io/thanos/pull/1147) Support for the Jaeger tracer has been added!

*breaking* New common flags were added for configuring tracing: `--tracing.config-file` and `--tracing.config`. You can either pass a file to Thanos with the tracing configuration or pass it in the command line itself. Old `--gcloudtrace.*` flags were removed :warning:

To migrate over the old `--gcloudtrace.*` configuration, your tracing configuration should look like this:

```yaml
---
type: STACKDRIVER
config:
  - service_name: "foo"
    project_id: "123"
    sample_factor: 123
```

The other `type` you can use is `JAEGER` now. The `config` keys and values are Jaeger specific and you can find all of the information [here](https://github.com/jaegertracing/jaeger-client-go#environment-variables).

### Changed

- [#1284](https://github.com/thanos-io/thanos/pull/1284) Add support for multiple label-sets in Info gRPC service. This deprecates the single `Labels` slice of the `InfoResponse`, in a future release backward compatible handling for the single set of Labels will be removed. Upgrading to v0.6.0 or higher is advised. *breaking* If you run have duplicate queries in your Querier configuration with hierarchical federation of multiple Queries this PR makes Thanos Querier to detect this case and block all duplicates. Refer to 0.6.1 which at least allows for single replica to work.

- [#1314](https://github.com/thanos-io/thanos/pull/1314) Removes `http_request_duration_microseconds` (Summary) and adds `http_request_duration_seconds` (Histogram) from http server instrumentation used in Thanos APIs and UIs.

- [#1287](https://github.com/thanos-io/thanos/pull/1287) Sidecar now waits on Prometheus' external labels before starting the uploading process

- [#1261](https://github.com/thanos-io/thanos/pull/1261) Thanos Receive now exposes metrics `thanos_http_request_duration_seconds` and `thanos_http_response_size_bytes` properly of each handler

- [#1274](https://github.com/thanos-io/thanos/pull/1274) Iteration limit has been lifted from the LRU cache so there should be no more spam of error messages as they were harmless

- [#1321](https://github.com/thanos-io/thanos/pull/1321) Thanos Query now fails early on a query which only uses external labels - this improves clarity in certain situations

### Fixed

- [#1227](https://github.com/thanos-io/thanos/pull/1227) Some context handling issues were fixed in Thanos Compact; some unnecessary memory allocations were removed in the hot path of Thanos Store.

- [#1183](https://github.com/thanos-io/thanos/pull/1183) Compactor now correctly propagates retriable/haltable errors which means that it will not unnecessarily restart if such an error occurs

- [#1231](https://github.com/thanos-io/thanos/pull/1231) Receive now correctly handles SIGINT and closes without deadlocking

- [#1278](https://github.com/thanos-io/thanos/pull/1278) Fixed inflated values problem with `sum()` on Thanos Query

- [#1280](https://github.com/thanos-io/thanos/pull/1280) Fixed a problem with concurrent writes to a `map` in Thanos Query while rendering the UI

- [#1311](https://github.com/thanos-io/thanos/pull/1311) Fixed occasional panics in Compact and Store when using Azure Blob cloud storage caused by lack of error checking in client library.

- [#1322](https://github.com/thanos-io/thanos/pull/1322) Removed duplicated closing of the gRPC listener - this gets rid of harmless messages like `store gRPC listener: close tcp 0.0.0.0:10901: use of closed network connection` when those programs are being closed

### Deprecated

- [#1216](https://github.com/thanos-io/thanos/pull/1216) the old "Command-line flags" has been removed from Thanos Query UI since it was not populated and because we are striving for consistency

## [v0.5.0](https://github.com/thanos-io/thanos/releases/tag/v0.5.0) - 2019.06.05

TL;DR: Store LRU cache is no longer leaking, Upgraded Thanos UI to Prometheus 2.9, Fixed auto-downsampling, Moved to Go 1.12.5 and more.

This version moved tarballs to Golang 1.12.5 from 1.11 as well, so same warning applies if you use `container_memory_usage_bytes` from cadvisor. Use `container_memory_working_set_bytes` instead.

*breaking* As announced couple of times this release also removes gossip with all configuration flags (`--cluster.*`).

### Fixed

- [#1142](https://github.com/thanos-io/thanos/pull/1142) fixed major leak on store LRU cache for index items (postings and series).
- [#1163](https://github.com/thanos-io/thanos/pull/1163) sidecar is no longer blocking for custom Prometheus versions/builds. It only checks if flags return non 404, then it performs optional checks.
- [#1146](https://github.com/thanos-io/thanos/pull/1146) store/bucket: make getFor() work with interleaved resolutions.
- [#1157](https://github.com/thanos-io/thanos/pull/1157) querier correctly handles duplicated stores when some store changes external labels in place.

### Added

- [#1094](https://github.com/thanos-io/thanos/pull/1094) Allow configuring the response header timeout for the S3 client.

### Changed

- [#1118](https://github.com/thanos-io/thanos/pull/1118) *breaking* swift: Added support for cross-domain authentication by introducing `userDomainID`, `userDomainName`, `projectDomainID`, `projectDomainName`. The outdated terms `tenantID`, `tenantName` are deprecated and have been replaced by `projectID`, `projectName`.

- [#1066](https://github.com/thanos-io/thanos/pull/1066) Upgrade Thanos ui to Prometheus v2.9.1.

  Changes from the upstream:

  - query:
    - [ENHANCEMENT] Update moment.js and moment-timezone.js [PR #4679](https://github.com/prometheus/prometheus/pull/4679)
    - [ENHANCEMENT] Support to query elements by a specific time [PR #4764](https://github.com/prometheus/prometheus/pull/4764)
    - [ENHANCEMENT] Update to Bootstrap 4.1.3 [PR #5192](https://github.com/prometheus/prometheus/pull/5192)
    - [BUGFIX] Limit number of merics in prometheus UI [PR #5139](https://github.com/prometheus/prometheus/pull/5139)
    - [BUGFIX] Web interface Quality of Life improvements [PR #5201](https://github.com/prometheus/prometheus/pull/5201)
  - rule:
    - [ENHANCEMENT] Improve rule views by wrapping lines [PR #4702](https://github.com/prometheus/prometheus/pull/4702)
    - [ENHANCEMENT] Show rule evaluation errors on rules page [PR #4457](https://github.com/prometheus/prometheus/pull/4457)

- [#1156](https://github.com/thanos-io/thanos/pull/1156) Moved CI and docker multistage to Golang 1.12.5 for latest mem alloc improvements.
- [#1103](https://github.com/thanos-io/thanos/pull/1103) Updated go-cos deps. (COS bucket client).
- [#1149](https://github.com/thanos-io/thanos/pull/1149) Updated google Golang API deps (GCS bucket client).
- [#1190](https://github.com/thanos-io/thanos/pull/1190) Updated minio deps (S3 bucket client). This fixes minio retries.

- [#1133](https://github.com/thanos-io/thanos/pull/1133) Use prometheus v2.9.2, common v0.4.0 & tsdb v0.8.0.

  Changes from the upstreams:

  - store gateway:
    - [ENHANCEMENT] Fast path for EmptyPostings cases in Merge, Intersect and Without.
  - store gateway & compactor:
    - [BUGFIX] Fix fd and vm_area leak on error path in chunks.NewDirReader.
    - [BUGFIX] Fix fd and vm_area leak on error path in index.NewFileReader.
  - query:
    - [BUGFIX] Make sure subquery range is taken into account for selection #5467
    - [ENHANCEMENT] Check for cancellation on every step of a range evaluation. #5131
    - [BUGFIX] Exponentation operator to drop metric name in result of operation. #5329
    - [BUGFIX] Fix output sample values for scalar-to-vector comparison operations. #5454
  - rule:
    - [BUGFIX] Reload rules: copy state on both name and labels. #5368

## Deprecated

- [#1008](https://github.com/thanos-io/thanos/pull/1008) *breaking* Removed Gossip implementation. All `--cluster.*` flags removed and Thanos will error out if any is provided.

## [v0.4.0](https://github.com/thanos-io/thanos/releases/tag/v0.4.0) - 2019.05.3

:warning: **IMPORTANT** :warning: This is the last release that supports gossip. From Thanos v0.5.0, gossip will be completely removed.

This release also disables gossip mode by default for all components. See [this](docs/proposals-done/201809-gossip-removal.md) for more details.

:warning: This release moves Thanos docker images (NOT artifacts by accident) to Golang 1.12. This release includes change in GC's memory release which gives following effect:

> On Linux, the runtime now uses MADV_FREE to release unused memory. This is more efficient but may result in higher reported RSS. The kernel will reclaim the unused data when it is needed. To revert to the Go 1.11 behavior (MADV_DONTNEED), set the environment variable GODEBUG=madvdontneed=1.

If you want to see exact memory allocation of Thanos process:

- Use `go_memstats_heap_alloc_bytes` metric exposed by Golang or `container_memory_working_set_bytes` exposed by cadvisor.
- Add `GODEBUG=madvdontneed=1` before running Thanos binary to revert to memory releasing to pre 1.12 logic.

Using cadvisor `container_memory_usage_bytes` metric could be misleading e.g: https://github.com/google/cadvisor/issues/2242

### Added

- [thanos.io](https://thanos.io) website & automation :tada:
- [#1053](https://github.com/thanos-io/thanos/pull/1053) compactor: Compactor & store gateway now handles incomplete uploads gracefully. Added hard limit on how long block upload can take (30m).
- [#811](https://github.com/thanos-io/thanos/pull/811) Remote write receiver component :heart: :heart: thanks to RedHat (@brancz) contribution.
- [#910](https://github.com/thanos-io/thanos/pull/910) Query's stores UI page is now sorted by type and old DNS or File SD stores are removed after 5 minutes (configurable via the new `--store.unhealthy-timeout=5m` flag).
- [#905](https://github.com/thanos-io/thanos/pull/905) Thanos support for Query API: /api/v1/labels. Notice that the API was added in Prometheus v2.6.
- [#798](https://github.com/thanos-io/thanos/pull/798) Ability to limit the maximum number of concurrent request to Series() calls in Thanos Store and the maximum amount of samples we handle.
- [#1060](https://github.com/thanos-io/thanos/pull/1060) Allow specifying region attribute in S3 storage configuration

:warning: **WARNING** :warning: #798 adds a new default limit to Thanos Store: `--store.grpc.series-max-concurrency`. Most likely you will want to make it the same as `--query.max-concurrent` on Thanos Query.

New options:

New Store flags:

```
* `--store.grpc.series-sample-limit` limits the amount of samples that might be retrieved on a single Series() call. By default it is 0. Consider enabling it by setting it to more than 0 if you are running on limited resources.
* `--store.grpc.series-max-concurrency` limits the number of concurrent Series() calls in Thanos Store. By default it is 20. Considering making it lower or bigger depending on the scale of your deployment.
```

New Store metrics:

```
* `thanos_bucket_store_queries_dropped_total` shows how many queries were dropped due to the samples limit;
* `thanos_bucket_store_queries_concurrent_max` is a constant metric which shows how many Series() calls can concurrently be executed by Thanos Store;
* `thanos_bucket_store_queries_in_flight` shows how many queries are currently "in flight" i.e. they are being executed;
* `thanos_bucket_store_gate_duration_seconds` shows how many seconds it took for queries to pass through the gate in both cases - when that fails and when it does not.
```

New Store tracing span: \* `store_query_gate_ismyturn` shows how long it took for a query to pass (or not) through the gate.

- [#1016](https://github.com/thanos-io/thanos/pull/1016) Added option for another DNS resolver (miekg/dns client). Note that this is required to have SRV resolution working on [Golang 1.11+ with KubeDNS below v1.14](https://github.com/golang/go/issues/27546)

  New Querier and Ruler flag: `-- store.sd-dns-resolver` which allows to specify resolver to use. Either `golang` or `miekgdns`

- [#986](https://github.com/thanos-io/thanos/pull/986) Allow to save some startup & sync time in store gateway as it is no longer needed to compute index-cache from block index on its own for larger blocks. The store Gateway still can do it, but it first checks bucket if there is index-cached uploaded already. In the same time, compactor precomputes the index cache file on every compaction.

  New Compactor flag: `--index.generate-missing-cache-file` was added to allow quicker addition of index cache files. If enabled it precomputes missing files on compactor startup. Note that it will take time and it's only one-off step per bucket.

- [#887](https://github.com/thanos-io/thanos/pull/887) Compact: Added new `--block-sync-concurrency` flag, which allows you to configure number of goroutines to use when syncing block metadata from object storage.
- [#928](https://github.com/thanos-io/thanos/pull/928) Query: Added `--store.response-timeout` flag. If a Store doesn't send any data in this specified duration then a Store will be ignored and partial data will be returned if it's enabled. 0 disables timeout.
- [#893](https://github.com/thanos-io/thanos/pull/893) S3 storage backend has graduated to `stable` maturity level.
- [#936](https://github.com/thanos-io/thanos/pull/936) Azure storage backend has graduated to `stable` maturity level.
- [#937](https://github.com/thanos-io/thanos/pull/937) S3: added trace functionality. You can add `trace.enable: true` to enable the minio client's verbose logging.
- [#953](https://github.com/thanos-io/thanos/pull/953) Compact: now has a hidden flag `--debug.accept-malformed-index`. Compaction index verification will ignore out of order label names.
- [#963](https://github.com/thanos-io/thanos/pull/963) GCS: added possibility to inline ServiceAccount into GCS config.
- [#1010](https://github.com/thanos-io/thanos/pull/1010) Compact: added new flag `--compact.concurrency`. Number of goroutines to use when compacting groups.
- [#1028](https://github.com/thanos-io/thanos/pull/1028) Query: added `--query.default-evaluation-interval`, which sets default evaluation interval for sub queries.
- [#980](https://github.com/thanos-io/thanos/pull/980) Ability to override Azure storage endpoint for other regions (China)
- [#1021](https://github.com/thanos-io/thanos/pull/1021) Query API `series` now supports POST method.
- [#939](https://github.com/thanos-io/thanos/pull/939) Query API `query_range` now supports POST method.

### Changed

- [#970](https://github.com/thanos-io/thanos/pull/970) Deprecated `partial_response_disabled` proto field. Added `partial_response_strategy` instead. Both in gRPC and Query API. No `PartialResponseStrategy` field for `RuleGroups` by default means `abort` strategy (old PartialResponse disabled) as this is recommended option for Rules and alerts.

  Metrics:

  - Added `thanos_rule_evaluation_with_warnings_total` to Ruler.
  - DNS `thanos_ruler_query_apis*` are now `thanos_ruler_query_apis_*` for consistency.
  - DNS `thanos_querier_store_apis*` are now `thanos_querier_store_apis__*` for consistency.
  - Query Gate `thanos_bucket_store_series*` are now `thanos_bucket_store_series_*` for consistency.
  - Most of thanos ruler metris related to rule manager has `strategy` label.

  Ruler tracing spans:

  - `/rule_instant_query HTTP[client]` is now `/rule_instant_query_part_resp_abort HTTP[client]"` if request is for abort strategy.

- [#1009](https://github.com/thanos-io/thanos/pull/1009): Upgraded Prometheus (~v2.7.0-rc.0 to v2.8.1) and TSDB (`v0.4.0` to `v0.6.1`) deps.

  Changes that affects Thanos:

  - query:
    - [ENHANCEMENT] In histogram_quantile merge buckets with equivalent le values. #5158.
    - [ENHANCEMENT] Show list of offending labels in the error message in many-to-many scenarios. #5189
    - [BUGFIX] Fix panic when aggregator param is not a literal. #5290
  - ruler:
    - [ENHANCEMENT] Reduce time that Alertmanagers are in flux when reloaded. #5126
    - [BUGFIX] prometheus_rule_group_last_evaluation_timestamp_seconds is now a unix timestamp. #5186
    - [BUGFIX] prometheus_rule_group_last_duration_seconds now reports seconds instead of nanoseconds. Fixes our [issue #1027](https://github.com/thanos-io/thanos/issues/1027)
    - [BUGFIX] Fix sorting of rule groups. #5260
  - store: [ENHANCEMENT] Fast path for EmptyPostings cases in Merge, Intersect and Without.
  - tooling: [FEATURE] New dump command to tsdb tool to dump all samples.
  - compactor:
    - [ENHANCEMENT] When closing the db any running compaction will be cancelled so it doesn't block.
    - [CHANGE] *breaking* Renamed flag `--sync-delay` to `--consistency-delay` [#1053](https://github.com/thanos-io/thanos/pull/1053)

  For ruler essentially whole TSDB CHANGELOG applies between v0.4.0-v0.6.1: https://github.com/prometheus/tsdb/blob/master/CHANGELOG.md

  Note that this was added on TSDB and Prometheus: [FEATURE] Time-ovelapping blocks are now allowed. #370 Whoever due to nature of Thanos compaction (distributed systems), for safety reason this is disabled for Thanos compactor for now.

- [#868](https://github.com/thanos-io/thanos/pull/868) Go has been updated to 1.12.
- [#1055](https://github.com/thanos-io/thanos/pull/1055) Gossip flags are now disabled by default and deprecated.
- [#964](https://github.com/thanos-io/thanos/pull/964) repair: Repair process now sorts the series and labels within block.
- [#1073](https://github.com/thanos-io/thanos/pull/1073) Store: index cache for requests. It now calculates the size properly (includes slice header), has anti-deadlock safeguard and reports more metrics.

### Fixed

- [#921](https://github.com/thanos-io/thanos/pull/921) `thanos_objstore_bucket_last_successful_upload_time` now does not appear when no blocks have been uploaded so far.
- [#966](https://github.com/thanos-io/thanos/pull/966) Bucket: verify no longer warns about overlapping blocks, that overlap `0s`
- [#848](https://github.com/thanos-io/thanos/pull/848) Compact: now correctly works with time series with duplicate labels.
- [#894](https://github.com/thanos-io/thanos/pull/894) Thanos Rule: UI now correctly shows evaluation time.
- [#865](https://github.com/thanos-io/thanos/pull/865) Query: now properly parses DNS SRV Service Discovery.
- [#889](https://github.com/thanos-io/thanos/pull/889) Store: added safeguard against merging posting groups segfault
- [#941](https://github.com/thanos-io/thanos/pull/941) Sidecar: added better handling of intermediate restarts.
- [#933](https://github.com/thanos-io/thanos/pull/933) Query: Fixed 30 seconds lag of adding new store to query.
- [#962](https://github.com/thanos-io/thanos/pull/962) Sidecar: Make config reloader file writes atomic.
- [#982](https://github.com/thanos-io/thanos/pull/982) Query: now advertises Min & Max Time accordingly to the nodes.
- [#1041](https://github.com/thanos-io/thanos/issues/1038) Ruler is now able to return long time range queries.
- [#904](https://github.com/thanos-io/thanos/pull/904) Compact: Skip compaction for blocks with no samples.
- [#1070](https://github.com/thanos-io/thanos/pull/1070) Downsampling works back again. Deferred closer errors are now properly captured.

## [v0.3.2](https://github.com/thanos-io/thanos/releases/tag/v0.3.2) - 2019.03.04

### Added

- [#851](https://github.com/thanos-io/thanos/pull/851) New read API endpoint for api/v1/rules and api/v1/alerts.
- [#873](https://github.com/thanos-io/thanos/pull/873) Store: fix set index cache LRU

:warning: **WARNING** :warning: #873 fix fixes actual handling of `index-cache-size`. Handling of limit for this cache was broken so it was unbounded all the time. From this release actual value matters and is extremely low by default. To "revert" the old behaviour (no boundary), use a large enough value.

### Fixed

- [#833](https://github.com/thanos-io/thanos/issues/833) Store Gateway matcher regression for intersecting with empty posting.
- [#867](https://github.com/thanos-io/thanos/pull/867) Fixed race condition in sidecare between reloader and shipper.

## [v0.3.1](https://github.com/thanos-io/thanos/releases/tag/v0.3.1) - 2019.02.18

### Fixed

- [#829](https://github.com/thanos-io/thanos/issues/829) Store Gateway crashing due to `slice bounds out of range`.
- [#834](https://github.com/thanos-io/thanos/issues/834) Store Gateway matcher regression for `<>` `!=`.

## [v0.3.0](https://github.com/thanos-io/thanos/releases/tag/v0.3.0) - 2019.02.08

### Added

- Support for gzip compressed configuration files before envvar substitution for reloader package.
- `bucket inspect` command for better insights on blocks in object storage.
- Support for [Tencent COS](docs/storage.md#tencent-cos) object storage.
- Partial Response disable option for StoreAPI and QueryAPI.
- Partial Response disable button on Thanos UI
- We have initial docs for goDoc documentation!
- Flags for Querier and Ruler UIs: `--web.route-prefix`, `--web.external-prefix`, `--web.prefix-header`. Details [here](docs/components/query.md#expose-ui-on-a-sub-path)

### Fixed

- [#649](https://github.com/thanos-io/thanos/issues/649) - Fixed store label values api to add also external label values.
- [#396](https://github.com/thanos-io/thanos/issues/396) - Fixed sidecar logic for proxying series that has more than 2^16 samples from Prometheus.
- [#732](https://github.com/thanos-io/thanos/pull/732) - Fixed S3 authentication sequence. You can see new sequence enumerated [here](https://github.com/thanos-io/thanos/blob/master/docs/storage.md#aws-s3-configuration)
- [#745](https://github.com/thanos-io/thanos/pull/745) - Fixed race conditions and edge cases for Thanos Querier fanout logic.
- [#651](https://github.com/thanos-io/thanos/issues/651) - Fixed index cache when asked buffer size is bigger than cache max size.

### Changed

- [#529](https://github.com/thanos-io/thanos/pull/529) Massive improvement for compactor. Downsampling memory consumption was reduce to only store labels and single chunks per each series.
- Qurerier UI: Store page now shows the store APIs per component type.
- Prometheus and TSDB deps are now up to date with ~2.7.0 Prometheus version. Lot's of things has changed. See details [here #704](https://github.com/thanos-io/thanos/pull/704) Known changes that affects us:
  - prometheus/prometheus/discovery/file
    - [ENHANCEMENT] Discovery: Improve performance of previously slow updates of changes of targets. #4526
    - [BUGFIX] Wait for service discovery to stop before exiting #4508 ??
  - prometheus/prometheus/promql:
    - **[ENHANCEMENT] Subqueries support. #4831**
    - [BUGFIX] PromQL: Fix a goroutine leak in the lexer/parser. #4858
    - [BUGFIX] Change max/min over_time to handle NaNs properly. #438
    - [BUGFIX] Check label name for `count_values` PromQL function. #4585
    - [BUGFIX] Ensure that vectors and matrices do not contain identical label-sets. #4589
    - [ENHANCEMENT] Optimize PromQL aggregations #4248
    - [BUGFIX] Only add LookbackDelta to vector selectors #4399
    - [BUGFIX] Reduce floating point errors in stddev and related functions #4533
  - prometheus/prometheus/rules:
    - New metrics exposed! (prometheus evaluation!)
    - [ENHANCEMENT] Rules: Error out at load time for invalid templates, rather than at evaluation time. #4537
  - prometheus/tsdb/index: Index reader optimizations.
- Thanos store gateway flag for sync concurrency (`block-sync-concurrency` with `20` default, so no change by default)
- S3 provider:
  - Added `put_user_metadata` option to config.
  - Added `insecure_skip_verify` option to config.

### Deprecated

- Tests against Prometheus below v2.2.1. This does not mean *lack* of support for those. Only that we don't tests the compatibility anymore. See [#758](https://github.com/thanos-io/thanos/issues/758) for details.

## [v0.2.1](https://github.com/thanos-io/thanos/releases/tag/v0.2.1) - 2018.12.27

### Added

- Relabel drop for Thanos Ruler to enable replica label drop and alert deduplication on AM side.
- Query: Stores UI page available at `/stores`.

![](docs/img/query_ui_stores.png)

### Fixed

- Thanos Rule Alertmanager DNS SD bug.
- DNS SD bug when having SRV results with different ports.
- Move handling of HA alertmanagers to be the same as Prometheus.
- Azure iteration implementation flaw.

## [v0.2.0](https://github.com/thanos-io/thanos/releases/tag/v0.2.0) - 2018.12.10

Next Thanos release adding support to new discovery method, gRPC mTLS and two new object store providers (Swift and Azure).

Note lots of necessary breaking changes in flags that relates to bucket configuration.

### Deprecated

- *breaking*: Removed all bucket specific flags as we moved to config files:
  - --gcs-bucket=\<bucket\>
  - --s3.bucket=\<bucket\>
  - --s3.endpoint=\<api-url\>
  - --s3.access-key=\<key\>
  - --s3.insecure
  - --s3.signature-version2
  - --s3.encrypt-sse
  - --gcs-backup-bucket=\<bucket\>
  - --s3-backup-bucket=\<bucket\>
- *breaking*: Removed support of those environment variables for bucket:
  - S3_BUCKET
  - S3_ENDPOINT
  - S3_ACCESS_KEY
  - S3_INSECURE
  - S3_SIGNATURE_VERSION2
- *breaking*: Removed provider specific bucket metrics e.g `thanos_objstore_gcs_bucket_operations_total` in favor of of generic bucket operation metrics.

### Changed

- *breaking*: Added `thanos_` prefix to memberlist (gossip) metrics. Make sure to update your dashboards and rules.
- S3 provider:
  - Set `"X-Amz-Acl": "bucket-owner-full-control"` metadata for s3 upload operation.

### Added

- Support for heterogeneous secure gRPC on StoreAPI.
- Handling of scalar result in rule node evaluating rules.
- Flag `--objstore.config-file` to reference to the bucket configuration file in yaml format. Detailed information can be found in document [storage](docs/storage.md).
- File service discovery for StoreAPIs:
- In `thanos rule`, static configuration of query nodes via `--query`
- In `thanos rule`, file based discovery of query nodes using `--query.file-sd-config.files`
- In `thanos query`, file based discovery of store nodes using `--store.file-sd-config.files`
- `/-/healthy` endpoint to Querier.
- DNS service discovery to static and file based configurations using the `dns+` and `dnssrv+` prefixes for the respective lookup. Details [here](docs/service-discovery.md)
- `--cluster.disable` flag to disable gossip functionality completely.
- Hidden flag to configure max compaction level.
- Azure Storage.
- OpenStack Swift support.
- Thanos Ruler `thanos_rule_loaded_rules` metric.
- Option for JSON logger format.

### Fixed

- Issue whereby the Proxy Store could end up in a deadlock if there were more than 9 stores being queried and all returned an error.
- Ruler tracing causing panics.
- GatherIndexStats panics on duplicated chunks check.
- Clean up of old compact blocks on compact restart.
- Sidecar too frequent Prometheus reload.
- `thanos_compactor_retries_total` metric not being registered.

## [v0.1.0](https://github.com/thanos-io/thanos/releases/tag/v0.1.0) - 2018.09.14

Initial version to have a stable reference before [gossip protocol removal](docs/proposals-done/201809-gossip-removal.md).

### Added

- Gossip layer for all components.
- StoreAPI gRPC proto.
- TSDB block upload logic for Sidecar.
- StoreAPI logic for Sidecar.
- Config and rule reloader logic for Sidecar.
- On-the fly result merge and deduplication logic for Querier.
- Custom Thanos UI (based mainly on Prometheus UI) for Querier.
- Optimized object storage fetch logic for Store.
- Index cache and chunk pool for Store for better memory usage.
- Stable support for Google Cloud Storage object storage.
- StoreAPI logic for Querier to support Thanos federation (experimental).
- Support for S3 minio-based AWS object storage (experimental).
- Compaction logic of blocks from multiple sources for Compactor.
- Optional Compaction fixed retention.
- Optional downsampling logic for Compactor (experimental).
- Rule (including alerts) evaluation logic for Ruler.
- Rule UI with hot rules reload.
- StoreAPI logic for Ruler.
- Basic metric orchestration for all components.
- Verify commands with potential fixes (experimental).
- Compact / Downsample offline commands.
- Bucket commands.
- Downsampling support for UI.
- Grafana dashboards for Thanos components.<|MERGE_RESOLUTION|>--- conflicted
+++ resolved
@@ -11,8 +11,6 @@
 ## Unreleased
 
 ### Fixed
-<<<<<<< HEAD
-=======
 
 - [#6874](https://github.com/thanos-io/thanos/pull/6874) Sidecar: fix labels returned by 'api/v1/series' in presence of conflicting external and inner labels.
 
@@ -24,19 +22,6 @@
 - [#6954](https://github.com/thanos-io/thanos/pull/6954) Index Cache: Support tracing for fetch APIs.
 - [#6943](https://github.com/thanos-io/thanos/pull/6943) Ruler: Added `keep_firing_for` field in alerting rule.
 - [#6972](https://github.com/thanos-io/thanos/pull/6972) Store Gateway: Apply series limit when streaming series for series actually matched if lazy postings is enabled.
-
-### Changed
-
-### Removed
-
-## [v0.33.0](https://github.com/thanos-io/thanos/tree/release-0.33) - in progress
-
-### Fixed
-
-- [#6817](https://github.com/thanos-io/thanos/pull/6817) Store Gateway: fix `matchersToPostingGroups` label values variable got shadowed bug.
->>>>>>> 96b8dbaa
-
-### Added
 
 ### Changed
 
