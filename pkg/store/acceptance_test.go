--- conflicted
+++ resolved
@@ -717,89 +717,6 @@
 					testutil.Equals(t, c.expectedLabels, receivedLabels)
 				})
 			}
-<<<<<<< HEAD
-		})
-	}
-}
-
-func TestBucketStore_Acceptance(t *testing.T) {
-	t.Cleanup(func() { custom.TolerantVerifyLeak(t) })
-
-	testStoreAPIsAcceptance(t, func(tt *testing.T, extLset labels.Labels, appendFn func(app storage.Appender)) storepb.StoreServer {
-		tmpDir := tt.TempDir()
-		bktDir := filepath.Join(tmpDir, "bkt")
-		auxDir := filepath.Join(tmpDir, "aux")
-		metaDir := filepath.Join(tmpDir, "meta")
-
-		testutil.Ok(tt, os.MkdirAll(metaDir, os.ModePerm))
-		testutil.Ok(tt, os.MkdirAll(auxDir, os.ModePerm))
-
-		bkt, err := filesystem.NewBucket(bktDir)
-		testutil.Ok(tt, err)
-		tt.Cleanup(func() { testutil.Ok(tt, bkt.Close()) })
-
-		headOpts := tsdb.DefaultHeadOptions()
-		headOpts.ChunkDirRoot = tmpDir
-		headOpts.ChunkRange = 1000
-		h, err := tsdb.NewHead(nil, nil, nil, nil, headOpts, nil)
-		testutil.Ok(tt, err)
-		tt.Cleanup(func() { testutil.Ok(tt, h.Close()) })
-		logger := log.NewNopLogger()
-
-		appendFn(h.Appender(context.Background()))
-
-		if h.NumSeries() == 0 {
-			tt.Skip("Bucket Store cannot handle empty HEAD")
-		}
-
-		id := createBlockFromHead(tt, auxDir, h)
-
-		auxBlockDir := filepath.Join(auxDir, id.String())
-		_, err = metadata.InjectThanos(log.NewNopLogger(), auxBlockDir, metadata.Thanos{
-			Labels:     extLset.Map(),
-			Downsample: metadata.ThanosDownsample{Resolution: 0},
-			Source:     metadata.TestSource,
-		}, nil)
-		testutil.Ok(tt, err)
-
-		testutil.Ok(tt, block.Upload(context.Background(), logger, bkt, auxBlockDir, metadata.NoneFunc))
-		testutil.Ok(tt, block.Upload(context.Background(), logger, bkt, auxBlockDir, metadata.NoneFunc))
-
-		chunkPool, err := NewDefaultChunkBytesPool(2e5)
-		testutil.Ok(tt, err)
-
-		metaFetcher, err := block.NewMetaFetcher(logger, 20, objstore.WithNoopInstr(bkt), metaDir, nil, []block.MetadataFilter{
-			block.NewTimePartitionMetaFilter(allowAllFilterConf.MinTime, allowAllFilterConf.MaxTime),
-		})
-		testutil.Ok(tt, err)
-
-		bucketStore, err := NewBucketStore(
-			objstore.WithNoopInstr(bkt),
-			metaFetcher,
-			"",
-			NewChunksLimiterFactory(10e6),
-			NewSeriesLimiterFactory(10e6),
-			NewBytesLimiterFactory(10e6),
-			NewGapBasedPartitioner(PartitionerMaxGapSize),
-			20,
-			true,
-			DefaultPostingOffsetInMemorySampling,
-			false,
-			false,
-			1*time.Minute,
-			WithChunkPool(chunkPool),
-			WithFilterConfig(allowAllFilterConf),
-		)
-		testutil.Ok(tt, err)
-		tt.Cleanup(func() { testutil.Ok(tt, bucketStore.Close()) })
-
-		testutil.Ok(tt, bucketStore.SyncBlocks(context.Background()))
-
-		return bucketStore
-	})
-}
-
-=======
 		})
 	}
 }
@@ -889,7 +806,6 @@
 	}
 }
 
->>>>>>> 2bc12a58
 func TestPrometheusStore_Acceptance(t *testing.T) {
 	t.Cleanup(func() { custom.TolerantVerifyLeak(t) })
 
