--- conflicted
+++ resolved
@@ -62,11 +62,7 @@
 docker run -d --net=host --rm \
     -v $(pwd)/frontend.yml:/etc/thanos/frontend.yml \
     --name query-frontend \
-<<<<<<< HEAD
-    quay.io/thanos/thanos:v0.23.0 \
-=======
     quay.io/thanos/thanos:v0.23.1 \
->>>>>>> 0aa21c36
     query-frontend \
     --http-address 0.0.0.0:20902 \
     --query-frontend.compress-responses \
